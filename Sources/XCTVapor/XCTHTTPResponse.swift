--- conflicted
+++ resolved
@@ -60,12 +60,8 @@
         let decoder = try ContentConfiguration.global.requireDecoder(for: contentType)
         content = try decoder.decode(D.self, from: res.body, headers: res.headers)
     } catch {
-<<<<<<< HEAD
-        XCTFail("could not decode body: \(error)", file: file, line: line)
+        XCTFail("could not decode body: \(error)", file: (file), line: line)
         return
-=======
-        XCTFail("could not decode body: \(error)", file: (file), line: line)
->>>>>>> 5cd7e28f
     }
 
     try closure(content)
