--- conflicted
+++ resolved
@@ -1,21 +1,10 @@
 import Vapor
-<<<<<<< HEAD
-
-public func app(_ environment: Environment) throws -> Application {
-    var environment = environment
-    try LoggingSystem.bootstrap(from: &environment)
-    let app = Application(environment: environment)
-    try app.loadDotEnv(on: app.make()).wait()
-    try configure(app)
-    return app
-}
-=======
 //
 //public func app(_ environment: Environment) throws -> Application {
 //    var environment = environment
 //    try LoggingSystem.bootstrap(from: &environment)
-//    let app = Application(environment: environment)
+//    let app = Application(environment)
+//    try app.loadDotEnv(on: app.eventLoopGroup.next()).wait()
 //    try configure(app)
 //    return app
-//}
->>>>>>> cd19cffb
+//}