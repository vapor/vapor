--- conflicted
+++ resolved
@@ -19,15 +19,10 @@
     }
 }
 
-<<<<<<< HEAD
-extension Logging.Logger.Level: @retroactive CustomStringConvertible {}
-extension Logging.Logger.Level: Swift.LosslessStringConvertible {
-=======
 extension Logger.Level: @retroactive CustomStringConvertible {}
 extension Logger.Level: @retroactive LosslessStringConvertible {}
 
 extension Logging.Logger.Level {
->>>>>>> 6b7a70a6
     public init?(_ description: String) { self.init(rawValue: description.lowercased()) }
     public var description: String { self.rawValue }
 
