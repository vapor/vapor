--- conflicted
+++ resolved
@@ -7,45 +7,18 @@
     /// See `Middleware.respond`
     public func respond(to req: Request, chainingTo next: Responder) throws -> Future<Response> {
         let promise = Promise(Response.self)
-<<<<<<< HEAD
 
-        do {
-            try next.respond(to: req).do { res in
-                promise.complete(res)
-            }.catch { error in
-                debugPrint(error)
-                promise.complete(error.makeResponse())
-            }
-        } catch {
-            debugPrint(error)
-            promise.complete(error.makeResponse())
-        }
-
-        return promise.future
-    }
-}
-
-extension Swift.Error {
-    /// Creates a response for a given error
-    fileprivate func makeResponse() -> Response {
-        let reason: String
-        if let debuggable = self as? Debuggable {
-            reason = debuggable.reason
-        } else {
-            reason = "Unknown reason."
-=======
-        
         func handleError(_ error: Swift.Error) {
             // TODO: Don't log on production?
             debugPrint(error)
-            
+
             let reason: String
             if let debuggable = error as? Debuggable {
                 reason = debuggable.reason
             } else {
                 reason = "Unknown reason."
             }
-            
+
             do {
                 let res = try Response(status: .internalServerError, body: "Oops: \(reason)")
                 promise.complete(res)
@@ -55,20 +28,15 @@
         }
 
         do {
-            try next.respond(to: req).then { res in
+            try next.respond(to: req).do { res in
                 promise.complete(res)
             }.catch { error in
                 handleError(error)
             }
         } catch {
             handleError(error)
->>>>>>> 94165bfe
         }
 
-        let res = try! Response(
-            status: .internalServerError,
-            body: "Oops: \(reason)"
-        )
-        return res
+        return promise.future
     }
 }