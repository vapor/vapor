import NIOHTTP1
import NIOCore

/// Middleware that adds support for CORS settings in request responses.
/// For configuration of this middleware please use the `CORSMiddleware.Configuration` object.
///
/// - note: Make sure this middleware is inserted before all your error/abort middlewares,
///         so that even the failed request responses contain proper CORS information.
public final class CORSMiddleware: Middleware {
    /// Option for the allow origin header in responses for CORS requests.
    ///
    /// - none: Disallows any origin.
    /// - originBased: Uses value of the origin header in the request.
    /// - all: Uses wildcard to allow any origin.
    /// - any: A list of allowable origins.
    /// - custom: Uses custom string provided as an associated value.
    public enum AllowOriginSetting: Sendable {
        /// Disallow any origin.
        case none

        /// Uses value of the origin header in the request.
        case originBased

        /// Uses wildcard to allow any origin.
        case all
        
        /// A list of allowable origins.
        case any([String])

        /// Uses custom string provided as an associated value.
        case custom(String)

        /// Creates the header string depending on the case of self.
        ///
        /// - Parameter request: Request for which the allow origin header should be created.
        /// - Returns: Header string to be used in response for allowed origin.
        public func header(forRequest req: Request) -> String {
            switch self {
            case .none: return ""
            case .originBased: return req.headers[.origin].first ?? ""
            case .all: return "*"
            case .any(let origins):
                guard let origin = req.headers[.origin].first else {
                    return ""
                }
                return origins.contains(origin) ? origin : ""
            case .custom(let string):
                return string
            }
        }
    }


    /// Configuration used for populating headers in response for CORS requests.
    public struct Configuration: Sendable {
        /// Default CORS configuration.
        ///
        /// - Allow Origin: Based on request's `Origin` value.
        /// - Allow Methods: `GET`, `POST`, `PUT`, `OPTIONS`, `DELETE`, `PATCH`
        /// - Allow Headers: `Accept`, `Authorization`, `Content-Type`, `Origin`, `X-Requested-With`
        public static func `default`() -> Configuration {
            return .init(
                allowedOrigin: .originBased,
                allowedMethods: [.GET, .POST, .PUT, .OPTIONS, .DELETE, .PATCH],
                allowedHeaders: [.accept, .authorization, .contentType, .origin, .xRequestedWith]
            )
        }

        /// Setting that controls which origin values are allowed.
        public let allowedOrigin: AllowOriginSetting

        /// Header string containing methods that are allowed for a CORS request response.
        public let allowedMethods: String

        /// Header string containing headers that are allowed in a response for CORS request.
        public let allowedHeaders: String

        /// If set to yes, cookies and other credentials will be sent in the response for CORS request.
        public let allowCredentials: Bool

        /// Optionally sets expiration of the cached pre-flight request. Value is in seconds.
        public let cacheExpiration: Int?

        /// Headers exposed in the response of pre-flight request.
        public let exposedHeaders: String?

        /// Instantiate a CORSConfiguration struct that can be used to create a `CORSConfiguration`
        /// middleware for adding support for CORS in your responses.
        ///
        /// - parameters:
        ///   - allowedOrigin: Setting that controls which origin values are allowed.
        ///   - allowedMethods: Methods that are allowed for a CORS request response.
        ///   - allowedHeaders: Headers that are allowed in a response for CORS request.
        ///   - allowCredentials: If cookies and other credentials will be sent in the response.
        ///   - cacheExpiration: Optionally sets expiration of the cached pre-flight request in seconds.
        ///   - exposedHeaders: Headers exposed in the response of pre-flight request.
        public init(
            allowedOrigin: AllowOriginSetting,
            allowedMethods: [HTTPMethod],
            allowedHeaders: [HTTPHeaders.Name],
            allowCredentials: Bool = false,
            cacheExpiration: Int? = 600,
            exposedHeaders: [HTTPHeaders.Name]? = nil
        ) {
            self.allowedOrigin = allowedOrigin
            self.allowedMethods = allowedMethods.map({ "\($0)" }).joined(separator: ", ")
            self.allowedHeaders = allowedHeaders.map({ String(describing: $0) }).joined(separator: ", ")
            self.allowCredentials = allowCredentials
            self.cacheExpiration = cacheExpiration
            self.exposedHeaders = exposedHeaders?.map({ String(describing: $0) }).joined(separator: ", ")
        }
    }

    /// Configuration used for populating headers in response for CORS requests.
    public let configuration: Configuration
    
    /// Creates a CORS middleware with the specified configuration.
    ///
    /// - parameters:
    ///     - configuration: Configuration used for populating headers in
    ///                      response for CORS requests.
    public init(configuration: Configuration = .default()) {
        self.configuration = configuration
    }

    public func respond(to request: Request, chainingTo next: Responder) async throws -> Response {
        // Check if it's valid CORS request
        guard request.headers[.origin].first != nil else {
            return try await next.respond(to: request)
        }
        
        // Determine if the request is pre-flight.
        // If it is, create empty response otherwise get response from the responder chain.
        let response = request.isPreflight ? Response() : try await next.respond(to: request)
        
<<<<<<< HEAD
        // Modify response headers based on CORS settings
        let originBasedAccessControlAllowHeader = self.configuration.allowedOrigin.header(forRequest: request)
        response.responseBox.withLockedValue { box in
            box.headers.replaceOrAdd(name: .accessControlAllowOrigin, value: originBasedAccessControlAllowHeader)
            box.headers.replaceOrAdd(name: .accessControlAllowHeaders, value: self.configuration.allowedHeaders)
            box.headers.replaceOrAdd(name: .accessControlAllowMethods, value: self.configuration.allowedMethods)
            
            if let exposedHeaders = self.configuration.exposedHeaders {
                box.headers.replaceOrAdd(name: .accessControlExpose, value: exposedHeaders)
            }
            
            if let cacheExpiration = self.configuration.cacheExpiration {
                box.headers.replaceOrAdd(name: .accessControlMaxAge, value: String(cacheExpiration))
            }
            
            if self.configuration.allowCredentials {
                box.headers.replaceOrAdd(name: .accessControlAllowCredentials, value: "true")
            }
=======
        return response.map { response in
            // Modify response headers based on CORS settings
            let originBasedAccessControlAllowHeader = self.configuration.allowedOrigin.header(forRequest: request)
            response.responseBox.withLockedValue { box in
                if !originBasedAccessControlAllowHeader.isEmpty {
                    box.headers.replaceOrAdd(name: .accessControlAllowOrigin, value: originBasedAccessControlAllowHeader)
                }

                box.headers.replaceOrAdd(name: .accessControlAllowHeaders, value: self.configuration.allowedHeaders)
                box.headers.replaceOrAdd(name: .accessControlAllowMethods, value: self.configuration.allowedMethods)
                
                if let exposedHeaders = self.configuration.exposedHeaders {
                    box.headers.replaceOrAdd(name: .accessControlExpose, value: exposedHeaders)
                }
                
                if let cacheExpiration = self.configuration.cacheExpiration {
                    box.headers.replaceOrAdd(name: .accessControlMaxAge, value: String(cacheExpiration))
                }
                
                if self.configuration.allowCredentials {
                    box.headers.replaceOrAdd(name: .accessControlAllowCredentials, value: "true")
                }
>>>>>>> c74e06d4

            if case .originBased = self.configuration.allowedOrigin, !originBasedAccessControlAllowHeader.isEmpty {
                box.headers.add(name: .vary, value: "origin")
            }
        }
        return response
    }
}

// MARK: Private

private extension Request {
    /// Returns `true` if the request is a pre-flight CORS request.
    var isPreflight: Bool {
        return self.method == .OPTIONS && self.headers[.accessControlRequestMethod].first != nil
    }
}
<|MERGE_RESOLUTION|>--- conflicted
+++ resolved
@@ -133,11 +133,13 @@
         // If it is, create empty response otherwise get response from the responder chain.
         let response = request.isPreflight ? Response() : try await next.respond(to: request)
         
-<<<<<<< HEAD
         // Modify response headers based on CORS settings
         let originBasedAccessControlAllowHeader = self.configuration.allowedOrigin.header(forRequest: request)
         response.responseBox.withLockedValue { box in
-            box.headers.replaceOrAdd(name: .accessControlAllowOrigin, value: originBasedAccessControlAllowHeader)
+            if !originBasedAccessControlAllowHeader.isEmpty {
+                box.headers.replaceOrAdd(name: .accessControlAllowOrigin, value: originBasedAccessControlAllowHeader)
+            }
+            
             box.headers.replaceOrAdd(name: .accessControlAllowHeaders, value: self.configuration.allowedHeaders)
             box.headers.replaceOrAdd(name: .accessControlAllowMethods, value: self.configuration.allowedMethods)
             
@@ -152,30 +154,6 @@
             if self.configuration.allowCredentials {
                 box.headers.replaceOrAdd(name: .accessControlAllowCredentials, value: "true")
             }
-=======
-        return response.map { response in
-            // Modify response headers based on CORS settings
-            let originBasedAccessControlAllowHeader = self.configuration.allowedOrigin.header(forRequest: request)
-            response.responseBox.withLockedValue { box in
-                if !originBasedAccessControlAllowHeader.isEmpty {
-                    box.headers.replaceOrAdd(name: .accessControlAllowOrigin, value: originBasedAccessControlAllowHeader)
-                }
-
-                box.headers.replaceOrAdd(name: .accessControlAllowHeaders, value: self.configuration.allowedHeaders)
-                box.headers.replaceOrAdd(name: .accessControlAllowMethods, value: self.configuration.allowedMethods)
-                
-                if let exposedHeaders = self.configuration.exposedHeaders {
-                    box.headers.replaceOrAdd(name: .accessControlExpose, value: exposedHeaders)
-                }
-                
-                if let cacheExpiration = self.configuration.cacheExpiration {
-                    box.headers.replaceOrAdd(name: .accessControlMaxAge, value: String(cacheExpiration))
-                }
-                
-                if self.configuration.allowCredentials {
-                    box.headers.replaceOrAdd(name: .accessControlAllowCredentials, value: "true")
-                }
->>>>>>> c74e06d4
 
             if case .originBased = self.configuration.allowedOrigin, !originBasedAccessControlAllowHeader.isEmpty {
                 box.headers.add(name: .vary, value: "origin")
