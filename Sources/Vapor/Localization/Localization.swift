--- conflicted
+++ resolved
@@ -6,22 +6,12 @@
     private let localizations: [String: Node]
     private let defaultDialect: String
     
-<<<<<<< HEAD
     public convenience init(localizationDirectory: String) throws {
         // Finish path with "/"
         let localizationDirectory = localizationDirectory.finished(with: "/")
         
-        // List the files in the directory or have no localizations
-        // if could not find files (i.e. if the project does not include include `Localization/` folder)
-        guard let contents = try? FileManager.contentsOfDirectory(localizationDirectory) else {
-            self.init()
-            return
-        }
-=======
-    public convenience init(path: String) throws {
-        // List the files in the directory or have no localizations if could not find files
-        let contents = try FileManager.contentsOfDirectory(path)
->>>>>>> b4fd5a5d
+        // List the files in the directory
+        let contents = try FileManager.contentsOfDirectory(localizationDirectory)
         
         // Read the files into nodes mapped to their appropriate language
         var localizations = [String: Node]()
