import NIOConcurrencyHelpers

extension Application {
    public struct Service<ServiceType> {

        let application: Application

        public init(application: Application) {
            self.application = application
        }

        public struct Provider {
            let run: (Application) -> ()

            public init(_ run: @escaping @Sendable (Application) -> ()) {
                self.run = run
            }
        }

<<<<<<< HEAD
=======
        // We can make this unchecked as we're only storing a sendable closure and mutation is protected by the lock
>>>>>>> a425e32f
        final class Storage: @unchecked Sendable {
            // At first glance, one could think that using a
            // `NIOLockedValueBox<(@Sendable (Application) -> ServiceType)?>` for `makeService` would be sufficient
            // here. However, for some reason, caling `self.storage.makeService.withLockedValue({ $0 })` repeatedly in
            // `Service.service` causes each subsequent call to the function stored inside the locked value to perform
            // one (or several) more "trampoline" function calls, slowing down the execution and eventually leading to a
            // stack overflow. This is why we use a `NIOLock` here instead; it seems to avoid the `{ $0 }` issue above
            // despite still accessing `_makeService` from within a closure (`{ self._makeService }`).
            let lock = NIOLock()

            private var _makeService: @Sendable (Application) -> ServiceType
            var makeService: @Sendable (Application) -> ServiceType {
                get { self.lock.withLock { self._makeService } }
                set { self.lock.withLock { self._makeService = newValue } }
            }

            init() {
                self._makeService = { _ in fatalError("No service configured for \(ServiceType.self)") }
            }
        }

        struct Key: StorageKey {
            typealias Value = Storage
        }

        public var service: ServiceType {
            self.storage.makeService(self.application)
        }

        public func use(_ provider: Provider) {
            provider.run(self.application)
        }

        public func use(_ makeService: @escaping @Sendable (Application) -> ServiceType) {
            self.storage.makeService = makeService
        }

        func initialize() -> Storage {
            let new = Storage()
            self.application.storage[Key.self] = new
            return new
        }

        private var storage: Storage {
            if let storage = application.storage[Key.self] {
                return storage
            } else {
                return self.initialize()
            }
        }
    }
}<|MERGE_RESOLUTION|>--- conflicted
+++ resolved
@@ -17,10 +17,7 @@
             }
         }
 
-<<<<<<< HEAD
-=======
         // We can make this unchecked as we're only storing a sendable closure and mutation is protected by the lock
->>>>>>> a425e32f
         final class Storage: @unchecked Sendable {
             // At first glance, one could think that using a
             // `NIOLockedValueBox<(@Sendable (Application) -> ServiceType)?>` for `makeService` would be sufficient
