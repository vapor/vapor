<<<<<<< HEAD
#warning("TODO")
@preconcurrency import Foundation
=======
#if os(Linux)
@preconcurrency import Dispatch
#endif
import Foundation
>>>>>>> 7aa836b7
import ConsoleKit
import NIOConcurrencyHelpers

/// Boots the application's server. Listens for `SIGINT` and `SIGTERM` for graceful shutdown.
///
///     $ swift run Run serve
///     Server starting on http://localhost:8080
///
public final class ServeCommand: AsyncCommand, Sendable {
    public struct Signature: CommandSignature, Sendable {
        @Option(name: "hostname", short: "H", help: "Set the hostname the server will run on.")
        var hostname: String?
        
        @Option(name: "port", short: "p", help: "Set the port the server will run on.")
        var port: Int?
        
        @Option(name: "bind", short: "b", help: "Convenience for setting hostname and port together.")
        var bind: String?

        @Option(name: "unix-socket", short: nil, help: "Set the path for the unix domain socket file the server will bind to.")
        var socketPath: String?

        public init() { }
    }

    /// Errors that may be thrown when serving a server
    public enum Error: Swift.Error {
        /// Incompatible flags were used together (for instance, specifying a socket path along with a port)
        case incompatibleFlags
    }

    // See `Command`.
    public let signature = Signature()

    // See `Command`.
    public var help: String {
        return "Begins serving the app over HTTP."
    }
    
    struct SendableBox: Sendable {
        var didShutdown: Bool
        var running: Application.Running?
        var signalSources: [DispatchSourceSignal]
        var server: Server?
    }

    private let box: NIOLockedValueBox<SendableBox>

    /// Create a new `ServeCommand`.
    init() {
        let box = SendableBox(didShutdown: false, signalSources: [])
        self.box = .init(box)
    }

    // See `Command`.
    public func run(using context: CommandContext, signature: Signature) async throws {
        switch (signature.hostname, signature.port, signature.bind, signature.socketPath) {
        case (.none, .none, .none, .none): // use defaults
            try await context.application.server.start(address: nil)
            
        case (.none, .none, .none, .some(let socketPath)): // unix socket
            try await context.application.server.start(address: .unixDomainSocket(path: socketPath))
            
        case (.none, .none, .some(let address), .none): // bind ("hostname:port")
            let hostname = address.split(separator: ":").first.flatMap(String.init)
            let port = address.split(separator: ":").last.flatMap(String.init).flatMap(Int.init)
            
            try await context.application.server.start(address: .hostname(hostname, port: port))
            
        case (let hostname, let port, .none, .none): // hostname / port
            try await context.application.server.start(address: .hostname(hostname, port: port))
            
        default: throw Error.incompatibleFlags
        }
        
        var box = self.box.withLockedValue { $0 }
        box.server = context.application.server

        // allow the server to be stopped or waited for
        let promise = context.application.eventLoopGroup.next().makePromise(of: Void.self)
        context.application.running = .start(using: promise)
        box.running = context.application.running

        // setup signal sources for shutdown
        let signalQueue = DispatchQueue(label: "codes.vapor.server.shutdown")
        func makeSignalSource(_ code: Int32) {
            #if canImport(Darwin)
            /// https://github.com/swift-server/swift-service-lifecycle/blob/main/Sources/UnixSignals/UnixSignalsSequence.swift#L77-L82
            signal(code, SIG_IGN)
            #endif
            
            let source = DispatchSource.makeSignalSource(signal: code, queue: signalQueue)
            source.setEventHandler {
                print() // clear ^C
                promise.succeed(())
            }
            source.resume()
            box.signalSources.append(source)
        }
        makeSignalSource(SIGTERM)
        makeSignalSource(SIGINT)
        self.box.withLockedValue { $0 = box }
    }
    
    func shutdown() async {
        var box = self.box.withLockedValue { $0 }
        box.didShutdown = true
        box.running?.stop()
        await box.server?.shutdown()
        box.signalSources.forEach { $0.cancel() } // clear refs
        box.signalSources = []
        self.box.withLockedValue { $0 = box }
    }
    
    deinit {
        assert(self.box.withLockedValue({ $0.didShutdown }), "ServeCommand did not shutdown before deinit")
    }
}<|MERGE_RESOLUTION|>--- conflicted
+++ resolved
@@ -1,12 +1,7 @@
-<<<<<<< HEAD
-#warning("TODO")
-@preconcurrency import Foundation
-=======
 #if os(Linux)
 @preconcurrency import Dispatch
 #endif
 import Foundation
->>>>>>> 7aa836b7
 import ConsoleKit
 import NIOConcurrencyHelpers
 
