import Foundation
import NIOCore
import NIOHTTP1
import Logging
import RoutingKit
import NIOConcurrencyHelpers
<<<<<<< HEAD
import HTTPTypes
import HTTPServerNew
import NIOPosix
=======
import ServiceContextModule
import X509
>>>>>>> 6b7a70a6

/// Represents an HTTP request in an application.
public final class Request: CustomStringConvertible, Sendable {
    public let application: Application

    /// The HTTP method for this request.
    ///
    ///     httpReq.method = .get
    ///
    public var method: HTTPRequest.Method {
        get { self.requestBox.withLockedValue { $0.method } }
        set { self.requestBox.withLockedValue { $0.method = newValue } }
    }
    
    /// The URL used on this request.
    public var url: URI {
        get { self.requestBox.withLockedValue { $0.url } }
        set { self.requestBox.withLockedValue { $0.url = newValue } }
    }
    
    /// The version for this HTTP request.
    public var version: HTTPVersion {
        get { self.requestBox.withLockedValue { $0.version } }
        set { self.requestBox.withLockedValue { $0.version = newValue } }
    }
    
    /// The header fields for this HTTP request.
    /// The `"Content-Length"` and `"Transfer-Encoding"` headers will be set automatically
    /// when the `body` property is mutated.
    public var headers: HTTPFields {
        get { self.requestBox.withLockedValue { $0.headers } }
        set { self.requestBox.withLockedValue { $0.headers = newValue } }
    }
    
    /// A unique ID for the request.
    ///
    /// The request identifier is set to value of the `X-Request-Id` header when present, or to a
    /// uniquely generated value otherwise.
    public let id: String
    
    // MARK: Metadata
    
    /// Route object we found for this request.
    /// This holds metadata that can be used for (for example) Metrics.
    ///
    ///     req.route?.description // "GET /hello/:name"
    ///
    public var route: Route? {
        get { self.requestBox.withLockedValue { $0.route } }
        set { self.requestBox.withLockedValue { $0.route = newValue } }
    }

    /// We try to determine true peer address if load balancer or reversed proxy provided info in headers
    ///
    /// Priority of getting value from headers is as following:
    ///
    /// 1. try the "Forwarded" header (e.g. for=192.0.2.60; proto=http; by=203.0.113.43)
    /// 2. try the "X-Forwarded-For" header (e.g. client_IP, proxy1_IP, proxy2_IP)
    /// 3. fallback to the socket's remote address provided by SwiftNIO ( e.g. 192.0.2.60:62934)
    /// in 1. and 2. will use port 80 as default port, and  3. will have port number provided by NIO if any
    public var peerAddress: SocketAddress? {
        if let clientAddress = headers.forwarded.first?.for {
            try? SocketAddress.init(ipAddress: clientAddress, port: 80)
        } else if let xForwardedFor = headers[.xForwardedFor] {
            try? SocketAddress.init(ipAddress: xForwardedFor, port: 80)
        } else {
            self.remoteAddress
        }
    }

    /// The validated certificate chain. This returns nil if the peer did not authenticate with a certificate. Requires
    /// configuring a `customCertificateVerifyCallbackWithMetadata` that performs the verification.
    public var peerCertificateChain: ValidatedCertificateChain? {
        return self.requestBox.withLockedValue { $0.peerCertificateChain }
    }

    // MARK: Content

    private struct _URLQueryContainer: URLQueryContainer, Sendable {
        let request: Request
        let contentConfiguration: ContentConfiguration

        func decode<D>(_ decodable: D.Type, using decoder: any URLQueryDecoder) throws -> D
            where D: Decodable
        {
            try decoder.decode(D.self, from: self.request.url)
        }

        func encode(_ encodable: some Encodable, using encoder: any URLQueryEncoder) throws {
            try encoder.encode(encodable, to: &self.request.url)
        }
    }
    
    public var query: any URLQueryContainer {
        get { _URLQueryContainer(request: self, contentConfiguration: self.application.contentConfiguration) }
        set { } // ignore since Request is a reference type
    }

    private struct _ContentContainer: ContentContainer, Sendable {
        let request: Request

        var contentType: HTTPMediaType? {
            self.request.headers.contentType
        }

        var contentConfiguration: ContentConfiguration {
            self.request.application.contentConfiguration
        }

        func encode<E>(_ encodable: E, using encoder: any ContentEncoder) throws where E : Encodable {
            var body = self.request.byteBufferAllocator.buffer(capacity: 0)
            try encoder.encode(encodable, to: &body, headers: &self.request.headers)
            self.request.bodyStorage.withLockedValue { $0 = .collected(body) }
        }

        func decode<D>(_ decodable: D.Type, using decoder: any ContentDecoder) async throws -> D where D : Decodable {
            if let newBody = self.request.newBodyStorage.withLockedValue({ $0 }) {
                let buffer = try await newBody.collect(upTo: request.application.routes.defaultMaxBodySize.value)
                return try decoder.decode(D.self, from: buffer, headers: self.request.headers)
            }
            guard let body = self.request.body.data else {
                self.request.logger.debug("Request body is empty. If you're trying to stream the body, decoding streaming bodies not supported")
                throw Abort(.unprocessableContent)
            }
            return try decoder.decode(D.self, from: body, headers: self.request.headers)
        }

        func encode<C>(_ content: C, using encoder: any ContentEncoder) throws where C : Content {
            var content = content
            try content.beforeEncode()
            var body = self.request.byteBufferAllocator.buffer(capacity: 0)
            try encoder.encode(content, to: &body, headers: &self.request.headers)
            self.request.bodyStorage.withLockedValue { $0 = .collected(body) }
        }

        func decode<C>(_ content: C.Type, using decoder: any ContentDecoder) throws -> C where C : Content {
            guard let body = self.request.body.data else {
                self.request.logger.debug("Request body is empty. If you're trying to stream the body, decoding streaming bodies not supported")
                throw Abort(.unprocessableContent)
            }
            var decoded = try decoder.decode(C.self, from: body, headers: self.request.headers)
            try decoded.afterDecode()
            return decoded
        }
    }

    /// This container is used to read your `Decodable` type using a `ContentDecoder` implementation.
    /// If no `ContentDecoder` is provided, a `Request`'s `Content-Type` header is used to select a registered decoder.
    public var content: any ContentContainer {
        get { _ContentContainer(request: self) }
        set { } // ignore since Request is a reference type
    }
    
    /// This Logger from Apple's `swift-log` Package is preferred when logging in the context of handing this Request.
    /// Vapor already provides metadata to this logger so that multiple logged messages can be traced back to the same request.
    public var logger: Logger {
        get { self._logger.withLockedValue { $0 } }
        set { self._logger.withLockedValue { $0 = newValue } }
    }
    
    public var body: Body {
        Body(self)
    }

    #warning("Implement body size, dont' force unwrap")
    public var newBody: NewBody {
        NewBody(underlying: self.newBodyStorage.withLockedValue({ $0! }), maxBodySize: 16*1024)
    }

    internal enum BodyStorage: Sendable {
        case none
        case collected(ByteBuffer)
        case stream(BodyStream)
    }
        
    /// Get and set `HTTPCookies` for this `Request`
    /// This accesses the `"Cookie"` header.
    public var cookies: HTTPCookies {
        get { self.headers.cookie ?? .init() }
        set { self.headers.cookie = newValue }
    }
    
    // See `CustomStringConvertible.description`
    public var description: String {
        var desc: [String] = []
        desc.append("\(self.method) \(self.url) HTTP/\(self.version.major).\(self.version.minor)")
        desc.append(self.headers.debugDescription)
        desc.append(self.body.description)
        return desc.joined(separator: "\n")
    }

    /// The address from which this HTTP request was received by SwiftNIO.
    /// This address may not represent the original address of the peer, especially if Vapor receives its requests through a reverse-proxy such as nginx.
    public let remoteAddress: SocketAddress?
    
    /// A container containing the route parameters that were captured when receiving this request.
    /// Use this container to grab any non-static parameters from the URL, such as model IDs in a REST API.
    public var parameters: Parameters {
        get { self.requestBox.withLockedValue { $0.parameters } }
        set { self.requestBox.withLockedValue { $0.parameters = newValue } }
    }

    /// This container is used as arbitrary request-local storage during the request-response lifecycle.Z
    public var storage: Storage {
        get { self._storage.withLockedValue { $0 } }
        set { self._storage.withLockedValue { $0 = newValue } }
    }

    public var byteBufferAllocator: ByteBufferAllocator {
        get { self.requestBox.withLockedValue { $0.byteBufferAllocator } }
        set { self.requestBox.withLockedValue { $0.byteBufferAllocator = newValue } }
    }
    
    struct RequestBox: Sendable {
        var method: HTTPRequest.Method
        var url: URI
        var version: HTTPVersion
        var headers: HTTPFields
        var isKeepAlive: Bool
        var route: Route?
        var parameters: Parameters
        var peerCertificateChain: ValidatedCertificateChain?
        var byteBufferAllocator: ByteBufferAllocator
    }
    
    let requestBox: NIOLockedValueBox<RequestBox>
    private let _storage: NIOLockedValueBox<Storage>
    private let _logger: NIOLockedValueBox<Logger>
    internal let bodyStorage: NIOLockedValueBox<BodyStorage>
    internal let newBodyStorage: NIOLockedValueBox<HTTPServerNew.RequestBody?>

    public convenience init(
        application: Application,
        method: HTTPRequest.Method = .get,
        url: URI = "/",
        version: HTTPVersion = .init(major: 1, minor: 1),
        headers: HTTPFields = .init(),
        collectedBody: ByteBuffer? = nil,
        remoteAddress: SocketAddress? = nil,
        logger: Logger = .init(label: "codes.vapor.request"),
        byteBufferAllocator: ByteBufferAllocator = ByteBufferAllocator(),
    ) {
        self.init(
            application: application,
            method: method,
            url: url,
            version: version,
            headersNoUpdate: headers,
            collectedBody: collectedBody,
            remoteAddress: remoteAddress,
            logger: logger,
            byteBufferAllocator: byteBufferAllocator
        )
        if let body = collectedBody {
            self.headers.updateContentLength(body.readableBytes)
        }
    }

    public convenience init(
        application: Application,
        method: HTTPMethod = .GET,
        url: URI = "/",
        version: HTTPVersion = .init(major: 1, minor: 1),
        headers: HTTPHeaders = .init(),
        collectedBody: ByteBuffer? = nil,
        remoteAddress: SocketAddress? = nil,
        peerCertificateChain: ValidatedCertificateChain?,
        logger: Logger = .init(label: "codes.vapor.request"),
        byteBufferAllocator: ByteBufferAllocator = ByteBufferAllocator(),
        on eventLoop: EventLoop
    ) {
        self.init(
            application: application,
            method: method,
            url: url,
            version: version,
            headersNoUpdate: headers,
            collectedBody: collectedBody,
            remoteAddress: remoteAddress,
            peerCertificateChain: peerCertificateChain,
            logger: logger,
            byteBufferAllocator: byteBufferAllocator,
            on: eventLoop
        )
        if let body = collectedBody {
            self.headers.updateContentLength(body.readableBytes)
        }
    }

    @_disfavoredOverload
    public convenience init(
        application: Application,
        method: HTTPMethod,
        url: URI,
        version: HTTPVersion = .init(major: 1, minor: 1),
        headersNoUpdate headers: HTTPHeaders = .init(),
        collectedBody: ByteBuffer? = nil,
        remoteAddress: SocketAddress? = nil,
        logger: Logger = .init(label: "codes.vapor.request"),
        byteBufferAllocator: ByteBufferAllocator = ByteBufferAllocator(),
        on eventLoop: EventLoop
    ) {
        self.init(
            application: application,
            method: method,
            url: url,
            version: version,
            headersNoUpdate: headers,
            collectedBody: collectedBody,
            remoteAddress: remoteAddress,
            peerCertificateChain: nil,
            logger: logger,
            byteBufferAllocator: byteBufferAllocator,
            on: eventLoop
        )
    }

    public init(
        application: Application,
        method: HTTPRequest.Method,
        url: URI,
        version: HTTPVersion = .init(major: 1, minor: 1),
        headersNoUpdate headers: HTTPFields = .init(),
        collectedBody: ByteBuffer? = nil,
        remoteAddress: SocketAddress? = nil,
        peerCertificateChain: ValidatedCertificateChain?,
        logger: Logger = .init(label: "codes.vapor.request"),
        byteBufferAllocator: ByteBufferAllocator = ByteBufferAllocator(),
    ) {
        let requestId = headers[.xRequestId] ?? UUID().uuidString
        let bodyStorage: BodyStorage
        if let body = collectedBody {
            bodyStorage = .collected(body)
        } else {
            bodyStorage = .none
        }
        
        var logger = logger
        logger[metadataKey: "request-id"] = .string(requestId)
        self._logger = .init(logger)

        let storageBox = RequestBox(
            method: method,
            url: url,
            version: version,
            headers: headers,
            isKeepAlive: true,
            route: nil,
            parameters: .init(),
            peerCertificateChain: peerCertificateChain,
            byteBufferAllocator: byteBufferAllocator
        )
        self.requestBox = .init(storageBox)
        self.id = requestId
        self.application = application
        
        self.remoteAddress = remoteAddress
        self._storage = .init(.init())
        self.bodyStorage = .init(bodyStorage)
<<<<<<< HEAD
        self.newBodyStorage = .init(nil)
=======
    }

    /// Automatically restores tracing serviceContext around the provided closure
    func propagateTracingIfEnabled<T>(_ closure: () throws -> T) rethrows -> T {
        if self.traceAutoPropagation {
            return try ServiceContext.withValue(self.serviceContext) {
                try closure()
            }
        } else {
            return try closure()
        }
>>>>>>> 6b7a70a6
    }
}<|MERGE_RESOLUTION|>--- conflicted
+++ resolved
@@ -4,14 +4,11 @@
 import Logging
 import RoutingKit
 import NIOConcurrencyHelpers
-<<<<<<< HEAD
 import HTTPTypes
 import HTTPServerNew
 import NIOPosix
-=======
 import ServiceContextModule
 import X509
->>>>>>> 6b7a70a6
 
 /// Represents an HTTP request in an application.
 public final class Request: CustomStringConvertible, Sendable {
@@ -243,6 +240,7 @@
     internal let bodyStorage: NIOLockedValueBox<BodyStorage>
     internal let newBodyStorage: NIOLockedValueBox<HTTPServerNew.RequestBody?>
 
+    #warning("Sort out all these initialisers")
     public convenience init(
         application: Application,
         method: HTTPRequest.Method = .get,
@@ -262,6 +260,7 @@
             headersNoUpdate: headers,
             collectedBody: collectedBody,
             remoteAddress: remoteAddress,
+            peerCertificateChain: nil,
             logger: logger,
             byteBufferAllocator: byteBufferAllocator
         )
@@ -272,16 +271,15 @@
 
     public convenience init(
         application: Application,
-        method: HTTPMethod = .GET,
+        method: HTTPRequest.Method = .get,
         url: URI = "/",
         version: HTTPVersion = .init(major: 1, minor: 1),
-        headers: HTTPHeaders = .init(),
+        headers: HTTPFields = .init(),
         collectedBody: ByteBuffer? = nil,
         remoteAddress: SocketAddress? = nil,
         peerCertificateChain: ValidatedCertificateChain?,
         logger: Logger = .init(label: "codes.vapor.request"),
-        byteBufferAllocator: ByteBufferAllocator = ByteBufferAllocator(),
-        on eventLoop: EventLoop
+        byteBufferAllocator: ByteBufferAllocator = ByteBufferAllocator()
     ) {
         self.init(
             application: application,
@@ -293,8 +291,7 @@
             remoteAddress: remoteAddress,
             peerCertificateChain: peerCertificateChain,
             logger: logger,
-            byteBufferAllocator: byteBufferAllocator,
-            on: eventLoop
+            byteBufferAllocator: byteBufferAllocator
         )
         if let body = collectedBody {
             self.headers.updateContentLength(body.readableBytes)
@@ -304,15 +301,14 @@
     @_disfavoredOverload
     public convenience init(
         application: Application,
-        method: HTTPMethod,
+        method: HTTPRequest.Method,
         url: URI,
         version: HTTPVersion = .init(major: 1, minor: 1),
-        headersNoUpdate headers: HTTPHeaders = .init(),
+        headersNoUpdate headers: HTTPFields = .init(),
         collectedBody: ByteBuffer? = nil,
         remoteAddress: SocketAddress? = nil,
         logger: Logger = .init(label: "codes.vapor.request"),
-        byteBufferAllocator: ByteBufferAllocator = ByteBufferAllocator(),
-        on eventLoop: EventLoop
+        byteBufferAllocator: ByteBufferAllocator = ByteBufferAllocator()
     ) {
         self.init(
             application: application,
@@ -324,8 +320,7 @@
             remoteAddress: remoteAddress,
             peerCertificateChain: nil,
             logger: logger,
-            byteBufferAllocator: byteBufferAllocator,
-            on: eventLoop
+            byteBufferAllocator: byteBufferAllocator
         )
     }
 
@@ -371,20 +366,6 @@
         self.remoteAddress = remoteAddress
         self._storage = .init(.init())
         self.bodyStorage = .init(bodyStorage)
-<<<<<<< HEAD
         self.newBodyStorage = .init(nil)
-=======
-    }
-
-    /// Automatically restores tracing serviceContext around the provided closure
-    func propagateTracingIfEnabled<T>(_ closure: () throws -> T) rethrows -> T {
-        if self.traceAutoPropagation {
-            return try ServiceContext.withValue(self.serviceContext) {
-                try closure()
-            }
-        } else {
-            return try closure()
-        }
->>>>>>> 6b7a70a6
     }
 }