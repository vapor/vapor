--- conflicted
+++ resolved
@@ -31,172 +31,6 @@
 /// Single-quoted strings are parsed literally. Double-quoted strings may contain escaped newlines
 /// that will be converted to actual newlines.
 public struct DotEnvFile: Sendable {
-<<<<<<< HEAD
-=======
-    /// Reads the dotenv files relevant to the environment and loads them into the process.
-    ///
-    ///     let environment: Environment
-    ///     let elgp: EventLoopGroupProvider
-    ///     let fileio: NonBlockingFileIO
-    ///     let logger: Logger
-    ///     try DotEnvFile.load(for: .development, on: elgp, fileio: fileio, logger: logger)
-    ///     print(Environment.process.FOO) // BAR
-    ///
-    /// - parameters:
-    ///     - environment: current environment, selects which .env file to use.
-    ///     - eventLoopGroupProvider: Either provides an EventLoopGroup or tells the function to create a new one.
-    ///     - fileio: NonBlockingFileIO that is used to read the .env file(s).
-    ///     - logger: Optionally provide an existing logger.
-    @available(*, noasync, message: "Use an async version of load instead")
-    @available(*, deprecated, message: "Use an async version of load instead")
-    public static func load(
-        for environment: Environment = .development,
-        on eventLoopGroupProvider: Application.EventLoopGroupProvider = .singleton,
-        fileio: NonBlockingFileIO,
-        logger: Logger = Logger(label: "dot-env-logger")
-    ) {
-        let eventLoopGroup: EventLoopGroup
-
-        switch eventLoopGroupProvider {
-        case .shared(let group):
-            eventLoopGroup = group
-        case .createNew:
-            eventLoopGroup = MultiThreadedEventLoopGroup(numberOfThreads: System.coreCount)
-        }
-        defer {
-            switch eventLoopGroupProvider {
-            case .shared:
-                logger.trace("Running on shared EventLoopGroup. Not shutting down EventLoopGroup.")
-            case .createNew:
-                logger.trace("Shutting down EventLoopGroup")
-                do {
-                    try eventLoopGroup.syncShutdownGracefully()
-                } catch {
-                    logger.warning("Shutting down EventLoopGroup failed: \(error)")
-                }
-            }
-        }
-
-        // Load specific .env first since values are not overridden.
-        DotEnvFile.load(path: ".env.\(environment.name)", on: .shared(eventLoopGroup), fileio: fileio, logger: logger)
-        DotEnvFile.load(path: ".env", on: .shared(eventLoopGroup), fileio: fileio, logger: logger)
-    }
-
-    /// Reads the dotenv files relevant to the environment and loads them into the process.
-    ///
-    ///     let path: String
-    ///     let elgp: EventLoopGroupProvider
-    ///     let fileio: NonBlockingFileIO
-    ///     let logger: Logger
-    ///     try DotEnvFile.load(path: path, on: elgp, fileio: filio, logger: logger)
-    ///     print(Environment.process.FOO) // BAR
-    ///
-    /// - parameters:
-    ///     - path: Absolute or relative path of the dotenv file.
-    ///     - eventLoopGroupProvider: Either provides an EventLoopGroup or tells the function to create a new one.
-    ///     - fileio: NonBlockingFileIO that is used to read the .env file(s).
-    ///     - logger: Optionally provide an existing logger.
-    @available(*, noasync, message: "Use an async version of load instead")
-    @available(*, deprecated, message: "Use an async version of load instead")
-    public static func load(
-        path: String,
-        on eventLoopGroupProvider: Application.EventLoopGroupProvider = .singleton,
-        fileio: NonBlockingFileIO,
-        logger: Logger = Logger(label: "dot-env-logger")
-    ) {
-        let eventLoopGroup: EventLoopGroup
-
-        switch eventLoopGroupProvider {
-        case .shared(let group):
-            eventLoopGroup = group
-        case .createNew:
-            eventLoopGroup = MultiThreadedEventLoopGroup(numberOfThreads: System.coreCount)
-        }
-        defer {
-            switch eventLoopGroupProvider {
-            case .shared:
-                logger.trace("Running on shared EventLoopGroup. Not shutting down EventLoopGroup.")
-            case .createNew:
-                logger.trace("Shutting down EventLoopGroup")
-                do {
-                    try eventLoopGroup.syncShutdownGracefully()
-                } catch {
-                    logger.warning("Shutting down EventLoopGroup failed: \(error)")
-                }
-            }
-        }
-
-        do {
-            try load(path: path, fileio: fileio, on: eventLoopGroup.next()).wait()
-        } catch {
-            logger.debug("Could not load \(path) file: \(error)")
-        }
-    }
-
-    /// Reads a dotenv file from the supplied path and loads it into the process.
-    ///
-    ///     let fileio: NonBlockingFileIO
-    ///     let elg: EventLoopGroup
-    ///     try DotEnvFile.load(path: ".env", fileio: fileio, on: elg.next()).wait()
-    ///     print(Environment.process.FOO) // BAR
-    ///
-    /// Use `DotEnvFile.read` to read the file without loading it.
-    ///
-    /// - parameters:
-    ///     - path: Absolute or relative path of the dotenv file.
-    ///     - fileio: File loader.
-    ///     - eventLoop: Eventloop to perform async work on.
-    ///     - overwrite: If `true`, values already existing in the process' env
-    ///                  will be overwritten. Defaults to `false`.
-    @available(*, deprecated, message: "Use an async version of load instead")
-    public static func load(
-        path: String,
-        fileio: NonBlockingFileIO,
-        on eventLoop: EventLoop,
-        overwrite: Bool = false
-    ) -> EventLoopFuture<Void> {
-        return self.read(path: path, fileio: fileio, on: eventLoop)
-            .map { $0.load(overwrite: overwrite) }
-    }
-
-    /// Reads a dotenv file from the supplied path.
-    ///
-    ///     let fileio: NonBlockingFileIO
-    ///     let elg: EventLoopGroup
-    ///     let file = try DotEnvFile.read(path: ".env", fileio: fileio, on: elg.next()).wait()
-    ///     for line in file.lines {
-    ///         print("\(line.key)=\(line.value)")
-    ///     }
-    ///     file.load(overwrite: true) // loads all lines into the process
-    ///     print(Environment.process.FOO) // BAR
-    ///
-    /// Use `DotEnvFile.load` to read and load with one method.
-    ///
-    /// - parameters:
-    ///     - path: Absolute or relative path of the dotenv file.
-    ///     - fileio: File loader.
-    ///     - eventLoop: Eventloop to perform async work on.
-    @available(*, deprecated, message: "Migrate to async API")
-    public static func read(
-        path: String,
-        fileio: NonBlockingFileIO,
-        on eventLoop: EventLoop
-    ) -> EventLoopFuture<DotEnvFile> {
-        return fileio.openFile(path: path, eventLoop: eventLoop).flatMapWithEventLoop { arg, eventLoop -> EventLoopFuture<ByteBuffer> in
-            let fileHandleWrapper = NIOLoopBound(arg.0, eventLoop: eventLoop)
-            return fileio.read(fileRegion: arg.1, allocator: .init(), eventLoop: eventLoop)
-                .flatMapThrowing
-            { buffer in
-                try fileHandleWrapper.value.close()
-                return buffer
-            }
-        }.map { buffer in
-            var parser = Parser(source: buffer)
-            return .init(lines: parser.parse())
-        }
-    }
-
->>>>>>> 4f2dcf7d
     /// Represents a `KEY=VALUE` pair in a dotenv file.
     public struct Line: Sendable, CustomStringConvertible, Equatable {
         /// The key.
@@ -246,15 +80,7 @@
     ///
     /// - parameters:
     ///     - path: Absolute or relative path of the dotenv file.
-<<<<<<< HEAD
     public static func read(path: String) async throws -> DotEnvFile {
-=======
-    ///     - fileio: File loader.
-    public static func read(
-        path: String,
-        fileio: NonBlockingFileIO
-    ) async throws -> DotEnvFile {
->>>>>>> 4f2dcf7d
         try await FileSystem.shared.withFileHandle(forReadingAt: .init(path)) { handle in
             let buffer = try await handle.readToEnd(maximumSizeAllowed: .megabytes(32))
             var parser = Parser(source: buffer)
