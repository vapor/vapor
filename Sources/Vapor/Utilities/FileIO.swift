--- conflicted
+++ resolved
@@ -197,14 +197,9 @@
             }
 
             let fd = try NIOFileHandle(path: file)
-<<<<<<< HEAD
-            let done = io.readChunked(fileHandle: fd, byteCount: fileSize.intValue, chunkSize: chunkSize, allocator: allocator, eventLoop: eventLoop) { chunk in
-                return onRead(chunk)
-=======
             let done = self.io.readChunked(fileHandle: fd, byteCount: fileSize.intValue, chunkSize: chunkSize, allocator: allocator, eventLoop: eventLoop) { chunk in
                 onRead(chunk)
                 return self.eventLoop.makeSucceededFuture(())
->>>>>>> 982626e8
             }
             done.whenComplete { _ in
                 try? fd.close()
