import NIO

extension Request {
    public var fileio: FileIO {
        return .init(
            io: self.application.fileio,
            allocator: self.application.allocator,
            request: self
        )
    }
}

// MARK: FileIO

/// `FileIO` is a convenience wrapper around SwiftNIO's `NonBlockingFileIO`.
///
/// It can read files, both in their entirety and chunked.
///
///     let fileio = try c.make(FileIO.self)
///
///     fileio.readFile(at: "/path/to/file.txt") { chunk in
///         print(chunk) // part of file
///     }
///
///     fileio.collectFile(at: "/path/to/file.txt").map { file in
///         print(file) // entire file
///     }
///
/// It can also create streaming HTTP responses.
///
///     let fileio = try c.make(FileIO.self)
///     router.get("file-stream") { req -> Response in
///         return fileio.streamFile(at: "/path/to/file.txt", for: req)
///     }
///
/// Streaming file responses respect `E-Tag` headers present in the request.
public struct FileIO {
    /// Wrapped non-blocking file io from SwiftNIO
    private let io: NonBlockingFileIO

    /// ByteBufferAllocator to use for generating buffers.
    private let allocator: ByteBufferAllocator
    
    /// HTTP request context.
    private let request: Request

    /// Creates a new `FileIO`.
    ///
    /// See `Request.fileio()` to create one.
    internal init(io: NonBlockingFileIO, allocator: ByteBufferAllocator, request: Request) {
        self.io = io
        self.allocator = allocator
        self.request = request
    }

    /// Reads the contents of a file at the supplied path.
    ///
    ///     let data = try req.fileio().read(file: "/path/to/file.txt").wait()
    ///     print(data) // file data
    ///
    /// - parameters:
    ///     - path: Path to file on the disk.
    /// - returns: `Future` containing the file data.
    public func collectFile(at path: String) -> EventLoopFuture<ByteBuffer> {
        var data = self.allocator.buffer(capacity: 0)
        return self.readFile(at: path) { new in
            var new = new
            data.writeBuffer(&new)
            return self.request.eventLoop.makeSucceededFuture(())
        }.map { data }
    }

    /// Reads the contents of a file at the supplied path in chunks.
    ///
    ///     try req.fileio().readChunked(file: "/path/to/file.txt") { chunk in
    ///         print("chunk: \(data)")
    ///     }.wait()
    ///
    /// - parameters:
    ///     - path: Path to file on the disk.
    ///     - chunkSize: Maximum size for the file data chunks.
    ///     - onRead: Closure to be called sequentially for each file data chunk.
    /// - returns: `Future` that will complete when the file read is finished.
    public func readFile(
        at path: String,
        chunkSize: Int = NonBlockingFileIO.defaultChunkSize,
        onRead: @escaping (ByteBuffer) -> EventLoopFuture<Void>
    ) -> EventLoopFuture<Void> {
        guard
            let attributes = try? FileManager.default.attributesOfItem(atPath: path),
            let fileSize = attributes[.size] as? NSNumber
        else {
            return self.request.eventLoop.makeFailedFuture(Abort(.internalServerError))
        }
        return self.read(
            path: path,
            fromOffset: 0,
            byteCount:
            fileSize.intValue,
            chunkSize: chunkSize,
            onRead: onRead
        )
    }

    /// Generates a chunked `HTTPResponse` for the specified file. This method respects values in
    /// the `"ETag"` header and is capable of responding `304 Not Modified` if the file in question
    /// has not been modified since last served. This method will also set the `"Content-Type"` header
    /// automatically if an appropriate `MediaType` can be found for the file's suffix.
    ///
    ///     router.get("file-stream") { req -> HTTPResponse in
    ///         return try req.fileio().chunkedResponse(file: "/path/to/file.txt")
    ///     }
    ///
    /// - parameters:
    ///     - path: Path to file on the disk.
    ///     - req: `HTTPRequest` to parse `"If-None-Match"` header from.
    ///     - chunkSize: Maximum size for the file data chunks.
    /// - returns: A `200 OK` response containing the file stream and appropriate headers.
    public func streamFile(
        at path: String,
        chunkSize: Int = NonBlockingFileIO.defaultChunkSize,
        mediaType: HTTPMediaType? = nil
    ) -> Response {
        // Get file attributes for this file.
        guard
            let attributes = try? FileManager.default.attributesOfItem(atPath: path),
            let modifiedAt = attributes[.modificationDate] as? Date,
            let fileSize = (attributes[.size] as? NSNumber)?.intValue
        else {
            return Response(status: .internalServerError)
        }
        let contentRange = request.headers.range.map { range in
            guard range.unit == .bytes, range.ranges.count == 1 else {
                return nil
            }
            return range
        }
        // Create empty headers array.
        var headers: HTTPHeaders = [:]

        // Generate ETag value, "HEX value of last modified date" + "-" + "file size"
        let fileETag = "\(modifiedAt.timeIntervalSince1970)-\(fileSize)"
        headers.replaceOrAdd(name: .eTag, value: fileETag)

        // Check if file has been cached already and return NotModified response if the etags match
        if fileETag == request.headers.first(name: .ifNoneMatch) {
            return Response(status: .notModified)
        }

        // Create the HTTP response.
        let response = Response(status: .ok, headers: headers)
        let offset: Int64
        let byteCount: Int
        if let contentRange = contentRange {
            response.status = .partialContent
            response.headers.add(name: .accept, value: contentRange.unit.serialize())
            let range = contentRange.ranges[0].asResponseContentRange(limit: fileSize)
            response.headers.contentRange = HTTPHeaders.ContentRange(unit: contentRange.unit, range: range)
            (offset, byteCount) = contentRange.ranges[0].asByteBufferBounds(withMaxSize: fileSize)
        } else {
            offset = 0
            byteCount = fileSize
        }
        // Set Content-Type header based on the media type
        // Only set Content-Type if file not modified and returned above.
        if
            let fileExtension = path.components(separatedBy: ".").last,
            let type = mediaType ?? HTTPMediaType.fileExtension(fileExtension)
        {
            response.headers.contentType = type
        }
        response.body = .init(stream: { stream in
            self.read(path: path, fromOffset: offset, byteCount: byteCount, chunkSize: chunkSize) { chunk in
                return stream.write(.buffer(chunk))
            }.whenComplete { result in
                switch result {
                case .failure(let error):
                    stream.write(.error(error), promise: nil)
                case .success:
                    stream.write(.end, promise: nil)
                }
            }
        }, count: byteCount)
        
        return response
    }

    /// Private read method. `onRead` closure uses ByteBuffer and expects future return.
    /// There may be use in publicizing this in the future for reads that must be async.
    private func read(
        path: String,
        fromOffset offset: Int64,
        byteCount: Int,
        chunkSize: Int,
        onRead: @escaping (ByteBuffer) -> EventLoopFuture<Void>
    ) -> EventLoopFuture<Void> {
        do {
            let fd = try NIOFileHandle(path: path)
            let done = self.io.readChunked(
                fileHandle: fd,
                fromOffset: offset,
                byteCount: byteCount,
                chunkSize: chunkSize,
                allocator: allocator,
                eventLoop: self.request.eventLoop
            ) { chunk in
                return onRead(chunk)
            }
            done.whenComplete { _ in
                try? fd.close()
            }
            return done
        } catch {
            return self.request.eventLoop.makeFailedFuture(error)
        }
    }
<<<<<<< HEAD
}

extension HTTPHeaders.Range.Value {
    
    fileprivate func asByteBufferBounds(withMaxSize size: Int) -> (offset: Int64, byteCount: Int) {
        switch self {
            case .start(let value):
                return (offset: numericCast(value), byteCount: size - value)
            case .tail(let value):
                return (offset: numericCast(size - value), byteCount: value)
            case .within(let start, let end):
                return (offset: numericCast(start), byteCount: end + 1)
=======
    
    /// Write the contents of buffer to a file at the supplied path.
    ///
    ///     let data = ByteBuffer(string: "ByteBuffer")
    ///     try req.fileio.writeFile(data, at: "/path/to/file.txt").wait()
    ///
    /// - parameters:
    ///     - path: Path to file on the disk.
    ///     - buffer: The `ByteBuffer` to write.
    /// - returns: `Future` that will complete when the file write is finished.
    public func writeFile(_ buffer: ByteBuffer, at path: String) -> EventLoopFuture<Void> {
        do {
            let fd = try NIOFileHandle(path: path, mode: .write, flags: .allowFileCreation())
            let done = io.write(fileHandle: fd, buffer: buffer, eventLoop: self.request.eventLoop)
            done.whenComplete { _ in
                try? fd.close()
            }
            return done
        } catch {
            return self.request.eventLoop.makeFailedFuture(error)
>>>>>>> a7c1a76b
        }
    }
}<|MERGE_RESOLUTION|>--- conflicted
+++ resolved
@@ -214,7 +214,28 @@
             return self.request.eventLoop.makeFailedFuture(error)
         }
     }
-<<<<<<< HEAD
+    
+    /// Write the contents of buffer to a file at the supplied path.
+    ///
+    ///     let data = ByteBuffer(string: "ByteBuffer")
+    ///     try req.fileio.writeFile(data, at: "/path/to/file.txt").wait()
+    ///
+    /// - parameters:
+    ///     - path: Path to file on the disk.
+    ///     - buffer: The `ByteBuffer` to write.
+    /// - returns: `Future` that will complete when the file write is finished.
+    public func writeFile(_ buffer: ByteBuffer, at path: String) -> EventLoopFuture<Void> {
+        do {
+            let fd = try NIOFileHandle(path: path, mode: .write, flags: .allowFileCreation())
+            let done = io.write(fileHandle: fd, buffer: buffer, eventLoop: self.request.eventLoop)
+            done.whenComplete { _ in
+                try? fd.close()
+            }
+            return done
+        } catch {
+            return self.request.eventLoop.makeFailedFuture(error)
+        }
+    }
 }
 
 extension HTTPHeaders.Range.Value {
@@ -227,28 +248,6 @@
                 return (offset: numericCast(size - value), byteCount: value)
             case .within(let start, let end):
                 return (offset: numericCast(start), byteCount: end + 1)
-=======
-    
-    /// Write the contents of buffer to a file at the supplied path.
-    ///
-    ///     let data = ByteBuffer(string: "ByteBuffer")
-    ///     try req.fileio.writeFile(data, at: "/path/to/file.txt").wait()
-    ///
-    /// - parameters:
-    ///     - path: Path to file on the disk.
-    ///     - buffer: The `ByteBuffer` to write.
-    /// - returns: `Future` that will complete when the file write is finished.
-    public func writeFile(_ buffer: ByteBuffer, at path: String) -> EventLoopFuture<Void> {
-        do {
-            let fd = try NIOFileHandle(path: path, mode: .write, flags: .allowFileCreation())
-            let done = io.write(fileHandle: fd, buffer: buffer, eventLoop: self.request.eventLoop)
-            done.whenComplete { _ in
-                try? fd.close()
-            }
-            return done
-        } catch {
-            return self.request.eventLoop.makeFailedFuture(error)
->>>>>>> a7c1a76b
         }
     }
 }