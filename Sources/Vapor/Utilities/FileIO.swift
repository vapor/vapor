import Foundation
import NIOCore
import _NIOFileSystem
import NIOHTTP1
import Logging
import Crypto
import NIOConcurrencyHelpers
import _NIOFileSystemFoundationCompat

extension Request {
    public var fileio: FileIO {
        return .init(
            allocator: self.application.allocator,
            request: self
        )
    }
}

// MARK: FileIO

/// `FileIO` is a convenience wrapper around SwiftNIO's `FileSystem`.
///
/// It can read files, both in their entirety and chunked.
///
///
///     req.fileio.readFile(at: "/path/to/file.txt") { chunk in
///         print(chunk) // part of file
///     }
///
///     req.fileio.collectFile(at: "/path/to/file.txt").map { file in
///         print(file) // entire file
///     }
///
/// It can also create streaming HTTP responses.
///
///     app.get("file-stream") { req -> Response in
///         return req.fileio.streamFile(at: "/path/to/file.txt", for: req)
///     }
///
/// Streaming file responses respect `E-Tag` headers present in the request.
public struct FileIO: Sendable {
    /// ByteBufferAllocator to use for generating buffers.
    private let allocator: ByteBufferAllocator
    
    /// HTTP request context.
    let request: Request

    let fileSystem: FileSystem = .shared

    /// Creates a new `FileIO`.
    ///
    /// See `Request.fileio()` to create one.
    internal init(allocator: ByteBufferAllocator, request: Request) {
        self.allocator = allocator
        self.request = request
    }
<<<<<<< HEAD
=======

    /// Reads the contents of a file at the supplied path.
    ///
    ///     let data = try req.fileio.collectFile(at: "/path/to/file.txt").wait()
    ///     print(data) // file data
    ///
    /// - parameters:
    ///     - path: Path to file on the disk.
    /// - returns: `Future` containing the file data as a `ByteBuffer`.
    @available(*, deprecated, message: "Migrate to async API")
    public func collectFile(at path: String) -> EventLoopFuture<ByteBuffer> {
        let dataWrapper: NIOLockedValueBox<ByteBuffer> = .init(self.allocator.buffer(capacity: 0))
        return self.readFile(at: path) { new in
            var new = new
            _ = dataWrapper.withLockedValue({ $0.writeBuffer(&new) })
            return self.request.eventLoop.makeSucceededFuture(())
        }.map { dataWrapper.withLockedValue { $0 } }
    }

    /// Reads the contents of a file at the supplied path in chunks.
    ///
    ///     try req.fileio.readFile(at: "/path/to/file.txt") { chunk in
    ///         print("chunk: \(data)")
    ///     }.wait()
    ///
    /// - parameters:
    ///     - path: Path to file on the disk.
    ///     - chunkSize: Maximum size for the file data chunks.
    ///     - onRead: Closure to be called sequentially for each file data chunk.
    /// - returns: `Future` that will complete when the file read is finished.
    @available(*, deprecated, message: "Migrate to async API")
    @preconcurrency public func readFile(
        at path: String,
        chunkSize: Int = NonBlockingFileIO.defaultChunkSize,
        onRead: @Sendable @escaping (ByteBuffer) -> EventLoopFuture<Void>
    ) -> EventLoopFuture<Void> {
        self.request.eventLoop.makeFutureWithTask {
            guard let fileSize = try await FileSystem.shared.info(forFileAt: .init(path))?.size else {
                throw Abort(.internalServerError)
            }
            try await self.read(
                path: path,
                fromOffset: 0,
                byteCount: Int(fileSize),
                chunkSize: chunkSize,
                onRead: onRead
            ).get()
        }
    }

    /// Generates a chunked `Response` for the specified file. This method respects values in
    /// the `"ETag"` header and is capable of responding `304 Not Modified` if the file in question
    /// has not been modified since last served. This method will also set the `"Content-Type"` header
    /// automatically if an appropriate `MediaType` can be found for the file's suffix.
    ///
    ///     app.get("file-stream") { req in
    ///         return req.fileio.streamFile(at: "/path/to/file.txt")
    ///     }
    ///
    /// - parameters:
    ///     - path: Path to file on the disk.
    ///     - chunkSize: Maximum size for the file data chunks.
    ///     - mediaType: HTTPMediaType, if not specified, will be created from file extension.
    ///     - onCompleted: Closure to be run on completion of stream.
    /// - returns: A `200 OK` response containing the file stream and appropriate headers.
    @available(*, deprecated, message: "Migrate to asyncStreamFile")
    @preconcurrency public func streamFile(
        at path: String,
        chunkSize: Int = NonBlockingFileIO.defaultChunkSize,
        mediaType: HTTPMediaType? = nil,
        onCompleted: @Sendable @escaping (Result<Void, Error>) -> () = { _ in }
    ) -> Response {
        // Get file attributes for this file.
        guard
            let attributes = try? FileManager.default.attributesOfItem(atPath: path),
            let modifiedAt = attributes[.modificationDate] as? Date,
            let fileSize = (attributes[.size] as? NSNumber)?.intValue
        else {
            return Response(status: .internalServerError)
        }

        let contentRange: HTTPHeaders.Range?
        if let rangeFromHeaders = request.headers.range {
            if rangeFromHeaders.unit == .bytes && rangeFromHeaders.ranges.count == 1 {
                contentRange = rangeFromHeaders
            } else {
                contentRange = nil
            }
        } else if request.headers.contains(name: .range) {
            // Range header was supplied but could not be parsed i.e. it was invalid
            request.logger.debug("Range header was provided in request but was invalid")
            let response = Response(status: .badRequest)
            return response
        } else {
            contentRange = nil
        }
        // Create empty headers array.
        var headers: HTTPHeaders = [:]

        // Respond with lastModified header
        headers.lastModified = HTTPHeaders.LastModified(value: modifiedAt)

        // Generate ETag value, "HEX value of last modified date" + "-" + "file size"
        let fileETag = "\"\(modifiedAt.timeIntervalSince1970)-\(fileSize)\""
        headers.replaceOrAdd(name: .eTag, value: fileETag)

        // Check if file has been cached already and return NotModified response if the etags match
        if fileETag == request.headers.first(name: .ifNoneMatch) {
            // Per RFC 9110 here: https://www.rfc-editor.org/rfc/rfc9110.html#status.304
            // and here: https://www.rfc-editor.org/rfc/rfc9110.html#name-content-encoding
            // A 304 response MUST include the ETag header and a Content-Length header matching what the original resource's content length would have been were this a 200 response.
            headers.replaceOrAdd(name: .contentLength, value: fileSize.description)
            return Response(status: .notModified, version: .http1_1, headersNoUpdate: headers, body: .empty)
        }

        // Create the HTTP response.
        let response = Response(status: .ok, headers: headers)
        let offset: Int64
        let byteCount: Int
        if let contentRange = contentRange {
            response.responseBox.withLockedValue { box in
                box.status = .partialContent
                box.headers.add(name: .accept, value: contentRange.unit.serialize())
            }
            if let firstRange = contentRange.ranges.first {
                do {
                    let range = try firstRange.asResponseContentRange(limit: fileSize)
                    response.headers.contentRange = HTTPHeaders.ContentRange(unit: contentRange.unit, range: range)
                    (offset, byteCount) = try firstRange.asByteBufferBounds(withMaxSize: fileSize, logger: request.logger)
                } catch {
                    let response = Response(status: .badRequest)
                    return response
                }
            } else {
                offset = 0
                byteCount = fileSize
            }
        } else {
            offset = 0
            byteCount = fileSize
        }
        // Set Content-Type header based on the media type
        // Only set Content-Type if file not modified and returned above.
        if
            let fileExtension = path.components(separatedBy: ".").last,
            let type = mediaType ?? HTTPMediaType.fileExtension(fileExtension)
        {
            response.headers.contentType = type
        }
        response.body = .init(stream: { stream in
            self.read(path: path, fromOffset: offset, byteCount: byteCount, chunkSize: chunkSize) { chunk in
                return stream.write(.buffer(chunk))
            }.whenComplete { result in
                switch result {
                case .failure(let error):
                    stream.write(.error(error), promise: nil)
                case .success:
                    stream.write(.end, promise: nil)
                }
                onCompleted(result)
            }
        }, count: byteCount, byteBufferAllocator: request.byteBufferAllocator)

        return response
    }

    /// Generates a chunked `Response` for the specified file. This method respects values in
    /// the `"ETag"` header and is capable of responding `304 Not Modified` if the file in question
    /// has not been modified since last served. If `advancedETagComparison` is set to true,
    /// the response will have its ETag field set to a byte-by-byte hash of the requested file. If set to false, a simple ETag consisting of the last modified date and file size
    /// will be used. This method will also set the `"Content-Type"` header
    /// automatically if an appropriate `MediaType` can be found for the file's suffix.
    ///
    ///     app.get("file-stream") { req in
    ///         return req.fileio.streamFile(at: "/path/to/file.txt")
    ///     }
    ///
    /// - parameters:
    ///     - path: Path to file on the disk.
    ///     - chunkSize: Maximum size for the file data chunks.
    ///     - mediaType: HTTPMediaType, if not specified, will be created from file extension.
    ///     - advancedETagComparison: The method used when ETags are generated. If true, a byte-by-byte hash is created (and cached), otherwise a simple comparison based on the file's last modified date and size.
    ///     - onCompleted: Closure to be run on completion of stream.
    /// - returns: A `200 OK` response containing the file stream and appropriate headers.
    public func streamFile(
        at path: String,
        chunkSize: Int = NonBlockingFileIO.defaultChunkSize,
        mediaType: HTTPMediaType? = nil,
        advancedETagComparison: Bool,
        onCompleted: @escaping @Sendable (Result<Void, Error>) -> () = { _ in }
    ) -> EventLoopFuture<Response> {
        // Get file attributes for this file.
        self.request.eventLoop.makeFutureWithTask {
            try await self.asyncStreamFile(at: path, chunkSize: chunkSize, mediaType: mediaType, advancedETagComparison: advancedETagComparison, onCompleted: onCompleted)
        }
    }

    /// Private read method. `onRead` closure uses ByteBuffer and expects future return.
    /// There may be use in publicizing this in the future for reads that must be async.
    @available(*, deprecated, message: "Migrate to the async API for this")
    private func read(
        path: String,
        fromOffset offset: Int64,
        byteCount: Int,
        chunkSize: Int,
        onRead: @Sendable @escaping (ByteBuffer) -> EventLoopFuture<Void>
    ) -> EventLoopFuture<Void> {
        self.request.eventLoop.flatSubmit {
            do {
                let fd = try NIOFileHandle(path: path)
                let fdWrapper = NIOLoopBound(fd, eventLoop: self.request.eventLoop)
                let done = self.io.readChunked(
                    fileHandle: fd,
                    fromOffset: offset,
                    byteCount: byteCount,
                    chunkSize: chunkSize,
                    allocator: allocator,
                    eventLoop: self.request.eventLoop
                ) { chunk in
                    return onRead(chunk)
                }
                done.whenComplete { _ in
                    try? fdWrapper.value.close()
                }
                return done
            } catch {
                return self.request.eventLoop.makeFailedFuture(error)
            }
        }
    }
>>>>>>> 4f2dcf7d
    
    private func read(
        path: String,
        fromOffset offset: Int64,
        byteCount: Int
    ) async throws -> ByteBuffer {
        return try await FileSystem.shared.withFileHandle(forReadingAt: .init(path)) { handle in
            return try await handle.readChunk(fromAbsoluteOffset: offset, length: .bytes(Int64(byteCount)))
<<<<<<< HEAD
=======
        }
    }
    
    /// Write the contents of buffer to a file at the supplied path.
    ///
    ///     let data = ByteBuffer(string: "ByteBuffer")
    ///     try req.fileio.writeFile(data, at: "/path/to/file.txt").wait()
    ///
    /// - parameters:
    ///     - path: Path to file on the disk.
    ///     - buffer: The `ByteBuffer` to write.
    /// - returns: `Future` that will complete when the file write is finished.
    @available(*, deprecated, message: "Migrate to the async API for this")
    public func writeFile(_ buffer: ByteBuffer, at path: String) -> EventLoopFuture<Void> {
        self.request.eventLoop.flatSubmit {
            do {
                let fd = try NIOFileHandle(path: path, mode: .write, flags: .allowFileCreation())
                let fdWrapper = NIOLoopBound(fd, eventLoop: self.request.eventLoop)
                let done = io.write(fileHandle: fd, buffer: buffer, eventLoop: self.request.eventLoop)
                done.whenComplete { _ in
                    try? fdWrapper.value.close()
                }
                return done
            } catch {
                return self.request.eventLoop.makeFailedFuture(error)
            }
>>>>>>> 4f2dcf7d
        }
    }

    /// Generates a fresh ETag for a file or returns its currently cached one.
    /// - Parameters:
    ///   - path: The file's path.
    ///   - lastModified: When the file was last modified.
    /// - Returns: A `String` which holds the ETag.
    private func generateETagHash(path: String, lastModified: Date) async throws -> String {
        if let hash = request.application.storage[FileMiddleware.ETagHashes.self]?[path], hash.lastModified == lastModified {
            return hash.digestHex
        } else {
            return try await FileSystem.shared.withFileHandle(forReadingAt: .init(path)) { handle in
                let buffer = try await handle.readToEnd(maximumSizeAllowed: .bytes(.max))
                let digest = SHA256.hash(data: buffer.readableBytesView)

                // update hash in dictionary
                request.application.storage[FileMiddleware.ETagHashes.self]?[path] = FileMiddleware.ETagHashes.FileHash(lastModified: lastModified, digestHex: digest.hex)

                return digest.hex
            }
        }
    }
    
    // MARK: - Concurrency
    /// Reads the contents of a file at the supplied path.
    ///
    ///     let data = try await req.fileio.collectFile(file: "/path/to/file.txt")
    ///     print(data) // file data
    ///
    /// - parameters:
    ///     - path: Path to file on the disk.
    /// - returns: `ByteBuffer` containing the file data.
    public func collectFile(at path: String) async throws -> ByteBuffer {
        guard let fileSize = try await FileSystem.shared.info(forFileAt: .init(path))?.size else {
            throw Abort(.internalServerError)
        }
        return try await self.read(path: path, fromOffset: 0, byteCount: Int(fileSize))
    }
    
    /// Wrapper around `NIOFileSystem.FileChunks`.
    /// This can be removed once `NIOFileSystem` reaches a stable API.
    public struct FileChunks: AsyncSequence {
        public typealias Element = ByteBuffer
        private let fileHandle: _NIOFileSystem.FileHandleProtocol
        private let fileChunks: _NIOFileSystem.FileChunks

        init(fileChunks: _NIOFileSystem.FileChunks, fileHandle: some _NIOFileSystem.FileHandleProtocol) {
            self.fileChunks = fileChunks
            self.fileHandle = fileHandle
        }

        public struct FileChunksIterator: AsyncIteratorProtocol {
            private var iterator: _NIOFileSystem.FileChunks.AsyncIterator
            private let fileHandle: _NIOFileSystem.FileHandleProtocol

            fileprivate init(wrapping iterator: _NIOFileSystem.FileChunks.AsyncIterator, fileHandle: some _NIOFileSystem.FileHandleProtocol) {
                self.iterator = iterator
                self.fileHandle = fileHandle
            }

            public mutating func next() async throws -> ByteBuffer? {
                let chunk = try await iterator.next()
                if chunk == nil {
                    // For convenience's sake, close when we hit EOF. Closing on error is left up to the caller.
                    try await fileHandle.close()
                }
                return chunk
            }
        }
        
        public func closeHandle() async throws {
            try await self.fileHandle.close()
        }

        public func makeAsyncIterator() -> FileChunksIterator {
            FileChunksIterator(wrapping: fileChunks.makeAsyncIterator(), fileHandle: fileHandle)
        }
    }

    /// Reads the contents of a file at the supplied path in chunks.
    ///
    ///    for try await chunk in try await req.fileio.readFile(at: "/path/to/file.txt") {
    ///        print("chunk: \(data)")
    ///    }
    ///
<<<<<<< HEAD
    ///    **Warning** it's the caller's responsibility to close the file handle provided in ``FileChunks`` when finished.
=======
    /// > Warning: It's the caller's responsibility to close the file handle provided in ``FileChunks`` when finished.
>>>>>>> 4f2dcf7d
    ///
    /// - parameters:
    ///     - path: Path to file on the disk.
    ///     - chunkSize: Maximum size for the file data chunks.
    ///     - offset: The offset to start reading from.
    ///     - byteCount: The number of bytes to read from the file. If `nil`, the file will be read to the end.
    /// - returns: `FileChunks` containing the file data chunks.
    public func readFile(
        at path: String,
        chunkSize: Int64 = 128 * 1024, // was the default in NonBlockingFileIO
        offset: Int64? = nil,
        byteCount: Int? = nil
    ) async throws -> FileChunks {
        let filePath = FilePath(path)
        
        let readHandle = try await fileSystem.openFile(forReadingAt: filePath)
        
        let chunks: _NIOFileSystem.FileChunks
        
        if let offset {
            if let byteCount {
                chunks = readHandle.readChunks(in: offset..<(offset+Int64(byteCount)), chunkLength: .bytes(chunkSize))
            } else {
                chunks = readHandle.readChunks(in: offset..., chunkLength: .bytes(chunkSize))
            }
        } else {
            chunks = readHandle.readChunks(chunkLength: .bytes(chunkSize))
        }

        return FileChunks(fileChunks: chunks, fileHandle: readHandle)
    }
    
    /// Write the contents of buffer to a file at the supplied path.
    ///
    ///     let data = ByteBuffer(string: "ByteBuffer")
    ///     try await req.fileio.writeFile(data, at: "/path/to/file.txt")
    ///
<<<<<<< HEAD
    /// **WARNING**: this will overwrite the file if it already exists.
=======
    /// > Warning: This method will overwrite the file if it already exists.
>>>>>>> 4f2dcf7d
    ///
    /// - parameters:
    ///     - buffer: The `ByteBuffer` to write.
    ///     - path: Path to file on the disk.
    public func writeFile(_ buffer: ByteBuffer, at path: String) async throws {
        // This returns the number of bytes written which we don't need
        _ = try await FileSystem.shared.withFileHandle(forWritingAt: .init(path), options: .newFile(replaceExisting: true)) { handle in
            try await handle.write(contentsOf: buffer, toAbsoluteOffset: 0)
        }
    }

    /// Generates a chunked `Response` for the specified file. This method respects values in
    /// the `"ETag"` header and is capable of responding `304 Not Modified` if the file in question
    /// has not been modified since last served. If `advancedETagComparison` is set to true,
    /// the response will have its ETag field set to a byte-by-byte hash of the requested file. If set to false, a simple ETag consisting of the last modified date and file size
    /// will be used. This method will also set the `"Content-Type"` header
    /// automatically if an appropriate `MediaType` can be found for the file's suffix.
    ///
    ///     app.get("file-stream") { req in
    ///         return req.fileio.streamFile(at: "/path/to/file.txt")
    ///     }
    ///
    /// - parameters:
    ///     - path: Path to file on the disk.
    ///     - chunkSize: Maximum size for the file data chunks.
    ///     - mediaType: HTTPMediaType, if not specified, will be created from file extension.
    ///     - advancedETagComparison: The method used when ETags are generated. If true, a byte-by-byte hash is created (and cached), otherwise a simple comparison based on the file's last modified date and size.
    ///     - onCompleted: Closure to be run on completion of stream.
    /// - returns: A `200 OK` response containing the file stream and appropriate headers.
    public func streamFile(
        at path: String,
        chunkSize: Int64 = 128 * 1024, // was the default in NonBlockingFileIO
        mediaType: HTTPMediaType? = nil,
        advancedETagComparison: Bool = false,
        onCompleted: @escaping @Sendable (Result<Void, Error>) async throws -> () = { _ in }
    ) async throws -> Response {
        // Get file attributes for this file.
        guard let fileInfo = try await FileSystem.shared.info(forFileAt: .init(path)) else {
            throw Abort(.internalServerError)
        }

        let contentRange: HTTPHeaders.Range?
        if let rangeFromHeaders = request.headers.range {
            if rangeFromHeaders.unit == .bytes && rangeFromHeaders.ranges.count == 1 {
                contentRange = rangeFromHeaders
            } else {
                contentRange = nil
            }
        } else if request.headers.contains(name: .range) {
            // Range header was supplied but could not be parsed i.e. it was invalid
            request.logger.debug("Range header was provided in request but was invalid")
            throw Abort(.badRequest)
        } else {
            contentRange = nil
        }

        let eTag: String

        if advancedETagComparison {
            eTag = try await generateETagHash(path: path, lastModified: fileInfo.lastDataModificationTime.date)
        } else {
            // Generate ETag value, "last modified date in epoch time" + "-" + "file size"
            eTag = "\"\(fileInfo.lastDataModificationTime.seconds)-\(fileInfo.size)\""
        }
        
        // Create empty headers array.
        var headers: HTTPHeaders = [:]

        // Respond with lastModified header
        headers.lastModified = HTTPHeaders.LastModified(value: fileInfo.lastDataModificationTime.date)

        headers.replaceOrAdd(name: .eTag, value: eTag)

        // Check if file has been cached already and return NotModified response if the etags match
        if eTag == request.headers.first(name: .ifNoneMatch) {
            // Per RFC 9110 here: https://www.rfc-editor.org/rfc/rfc9110.html#status.304
            // and here: https://www.rfc-editor.org/rfc/rfc9110.html#name-content-encoding
            // A 304 response MUST include the ETag header and a Content-Length header matching what the original resource's content length would have been were this a 200 response.
            headers.replaceOrAdd(name: .contentLength, value: fileInfo.size.description)
            return Response(status: .notModified, version: .http1_1, headersNoUpdate: headers, body: .empty)
        }

        // Create the HTTP response.
        let response = Response(status: .ok, headers: headers)
        let offset: Int64
        let byteCount: Int
        if let contentRange = contentRange {
            response.status = .partialContent
            response.headers.add(name: .accept, value: contentRange.unit.serialize())
            if let firstRange = contentRange.ranges.first {
                do {
                    let range = try firstRange.asResponseContentRange(limit: Int(fileInfo.size))
                    response.headers.contentRange = HTTPHeaders.ContentRange(unit: contentRange.unit, range: range)
                    (offset, byteCount) = try firstRange.asByteBufferBounds(withMaxSize: Int(fileInfo.size), logger: request.logger)
                } catch {
                    throw Abort(.badRequest)
                }
            } else {
                offset = 0
                byteCount = Int(fileInfo.size)
            }
        } else {
            offset = 0
            byteCount = Int(fileInfo.size)
        }
        // Set Content-Type header based on the media type
        // Only set Content-Type if file not modified and returned above.
        if
            let fileExtension = path.components(separatedBy: ".").last,
            let type = mediaType ?? HTTPMediaType.fileExtension(fileExtension)
        {
            response.headers.contentType = type
        }
        
        response.body = .init(asyncStream: { stream in
            do {
                let chunks = try await self.readFile(at: path, chunkSize: chunkSize, offset: offset, byteCount: byteCount)
                do {
                    for try await chunk in chunks {
                        try await stream.writeBuffer(chunk)
                    }
                    try? await chunks.closeHandle()
                } catch {
                    try? await chunks.closeHandle()
                    throw error
                }
                try await stream.write(.end)
                try await onCompleted(.success(()))
            } catch {
                try? await stream.write(.error(error))
                try await onCompleted(.failure(error))
            }
        }, count: byteCount, byteBufferAllocator: request.byteBufferAllocator)

        return response
    }
}

extension HTTPHeaders.Range.Value {
    
    fileprivate func asByteBufferBounds(withMaxSize size: Int, logger: Logger) throws -> (offset: Int64, byteCount: Int) {
        switch self {
            case .start(let value):
                guard value <= size, value >= 0 else {
                    logger.debug("Requested range start was invalid: \(value)")
                    throw Abort(.badRequest)
                }
                return (offset: numericCast(value), byteCount: size - value)
            case .tail(let value):
                guard value <= size, value >= 0 else {
                    logger.debug("Requested range end was invalid: \(value)")
                    throw Abort(.badRequest)
                }
                return (offset: numericCast(size - value), byteCount: value)
            case .within(let start, let end):
                guard start >= 0, end >= 0, start <= end, start <= size, end <= size else {
                    logger.debug("Requested range was invalid: \(start)-\(end)")
                    throw Abort(.badRequest)
                }
                let (byteCount, overflow) =  (end - start).addingReportingOverflow(1)
                guard !overflow else {
                    logger.debug("Requested range was invalid: \(start)-\(end)")
                    throw Abort(.badRequest)
                }
                return (offset: numericCast(start), byteCount: byteCount)
        }
    }
}<|MERGE_RESOLUTION|>--- conflicted
+++ resolved
@@ -54,239 +54,6 @@
         self.allocator = allocator
         self.request = request
     }
-<<<<<<< HEAD
-=======
-
-    /// Reads the contents of a file at the supplied path.
-    ///
-    ///     let data = try req.fileio.collectFile(at: "/path/to/file.txt").wait()
-    ///     print(data) // file data
-    ///
-    /// - parameters:
-    ///     - path: Path to file on the disk.
-    /// - returns: `Future` containing the file data as a `ByteBuffer`.
-    @available(*, deprecated, message: "Migrate to async API")
-    public func collectFile(at path: String) -> EventLoopFuture<ByteBuffer> {
-        let dataWrapper: NIOLockedValueBox<ByteBuffer> = .init(self.allocator.buffer(capacity: 0))
-        return self.readFile(at: path) { new in
-            var new = new
-            _ = dataWrapper.withLockedValue({ $0.writeBuffer(&new) })
-            return self.request.eventLoop.makeSucceededFuture(())
-        }.map { dataWrapper.withLockedValue { $0 } }
-    }
-
-    /// Reads the contents of a file at the supplied path in chunks.
-    ///
-    ///     try req.fileio.readFile(at: "/path/to/file.txt") { chunk in
-    ///         print("chunk: \(data)")
-    ///     }.wait()
-    ///
-    /// - parameters:
-    ///     - path: Path to file on the disk.
-    ///     - chunkSize: Maximum size for the file data chunks.
-    ///     - onRead: Closure to be called sequentially for each file data chunk.
-    /// - returns: `Future` that will complete when the file read is finished.
-    @available(*, deprecated, message: "Migrate to async API")
-    @preconcurrency public func readFile(
-        at path: String,
-        chunkSize: Int = NonBlockingFileIO.defaultChunkSize,
-        onRead: @Sendable @escaping (ByteBuffer) -> EventLoopFuture<Void>
-    ) -> EventLoopFuture<Void> {
-        self.request.eventLoop.makeFutureWithTask {
-            guard let fileSize = try await FileSystem.shared.info(forFileAt: .init(path))?.size else {
-                throw Abort(.internalServerError)
-            }
-            try await self.read(
-                path: path,
-                fromOffset: 0,
-                byteCount: Int(fileSize),
-                chunkSize: chunkSize,
-                onRead: onRead
-            ).get()
-        }
-    }
-
-    /// Generates a chunked `Response` for the specified file. This method respects values in
-    /// the `"ETag"` header and is capable of responding `304 Not Modified` if the file in question
-    /// has not been modified since last served. This method will also set the `"Content-Type"` header
-    /// automatically if an appropriate `MediaType` can be found for the file's suffix.
-    ///
-    ///     app.get("file-stream") { req in
-    ///         return req.fileio.streamFile(at: "/path/to/file.txt")
-    ///     }
-    ///
-    /// - parameters:
-    ///     - path: Path to file on the disk.
-    ///     - chunkSize: Maximum size for the file data chunks.
-    ///     - mediaType: HTTPMediaType, if not specified, will be created from file extension.
-    ///     - onCompleted: Closure to be run on completion of stream.
-    /// - returns: A `200 OK` response containing the file stream and appropriate headers.
-    @available(*, deprecated, message: "Migrate to asyncStreamFile")
-    @preconcurrency public func streamFile(
-        at path: String,
-        chunkSize: Int = NonBlockingFileIO.defaultChunkSize,
-        mediaType: HTTPMediaType? = nil,
-        onCompleted: @Sendable @escaping (Result<Void, Error>) -> () = { _ in }
-    ) -> Response {
-        // Get file attributes for this file.
-        guard
-            let attributes = try? FileManager.default.attributesOfItem(atPath: path),
-            let modifiedAt = attributes[.modificationDate] as? Date,
-            let fileSize = (attributes[.size] as? NSNumber)?.intValue
-        else {
-            return Response(status: .internalServerError)
-        }
-
-        let contentRange: HTTPHeaders.Range?
-        if let rangeFromHeaders = request.headers.range {
-            if rangeFromHeaders.unit == .bytes && rangeFromHeaders.ranges.count == 1 {
-                contentRange = rangeFromHeaders
-            } else {
-                contentRange = nil
-            }
-        } else if request.headers.contains(name: .range) {
-            // Range header was supplied but could not be parsed i.e. it was invalid
-            request.logger.debug("Range header was provided in request but was invalid")
-            let response = Response(status: .badRequest)
-            return response
-        } else {
-            contentRange = nil
-        }
-        // Create empty headers array.
-        var headers: HTTPHeaders = [:]
-
-        // Respond with lastModified header
-        headers.lastModified = HTTPHeaders.LastModified(value: modifiedAt)
-
-        // Generate ETag value, "HEX value of last modified date" + "-" + "file size"
-        let fileETag = "\"\(modifiedAt.timeIntervalSince1970)-\(fileSize)\""
-        headers.replaceOrAdd(name: .eTag, value: fileETag)
-
-        // Check if file has been cached already and return NotModified response if the etags match
-        if fileETag == request.headers.first(name: .ifNoneMatch) {
-            // Per RFC 9110 here: https://www.rfc-editor.org/rfc/rfc9110.html#status.304
-            // and here: https://www.rfc-editor.org/rfc/rfc9110.html#name-content-encoding
-            // A 304 response MUST include the ETag header and a Content-Length header matching what the original resource's content length would have been were this a 200 response.
-            headers.replaceOrAdd(name: .contentLength, value: fileSize.description)
-            return Response(status: .notModified, version: .http1_1, headersNoUpdate: headers, body: .empty)
-        }
-
-        // Create the HTTP response.
-        let response = Response(status: .ok, headers: headers)
-        let offset: Int64
-        let byteCount: Int
-        if let contentRange = contentRange {
-            response.responseBox.withLockedValue { box in
-                box.status = .partialContent
-                box.headers.add(name: .accept, value: contentRange.unit.serialize())
-            }
-            if let firstRange = contentRange.ranges.first {
-                do {
-                    let range = try firstRange.asResponseContentRange(limit: fileSize)
-                    response.headers.contentRange = HTTPHeaders.ContentRange(unit: contentRange.unit, range: range)
-                    (offset, byteCount) = try firstRange.asByteBufferBounds(withMaxSize: fileSize, logger: request.logger)
-                } catch {
-                    let response = Response(status: .badRequest)
-                    return response
-                }
-            } else {
-                offset = 0
-                byteCount = fileSize
-            }
-        } else {
-            offset = 0
-            byteCount = fileSize
-        }
-        // Set Content-Type header based on the media type
-        // Only set Content-Type if file not modified and returned above.
-        if
-            let fileExtension = path.components(separatedBy: ".").last,
-            let type = mediaType ?? HTTPMediaType.fileExtension(fileExtension)
-        {
-            response.headers.contentType = type
-        }
-        response.body = .init(stream: { stream in
-            self.read(path: path, fromOffset: offset, byteCount: byteCount, chunkSize: chunkSize) { chunk in
-                return stream.write(.buffer(chunk))
-            }.whenComplete { result in
-                switch result {
-                case .failure(let error):
-                    stream.write(.error(error), promise: nil)
-                case .success:
-                    stream.write(.end, promise: nil)
-                }
-                onCompleted(result)
-            }
-        }, count: byteCount, byteBufferAllocator: request.byteBufferAllocator)
-
-        return response
-    }
-
-    /// Generates a chunked `Response` for the specified file. This method respects values in
-    /// the `"ETag"` header and is capable of responding `304 Not Modified` if the file in question
-    /// has not been modified since last served. If `advancedETagComparison` is set to true,
-    /// the response will have its ETag field set to a byte-by-byte hash of the requested file. If set to false, a simple ETag consisting of the last modified date and file size
-    /// will be used. This method will also set the `"Content-Type"` header
-    /// automatically if an appropriate `MediaType` can be found for the file's suffix.
-    ///
-    ///     app.get("file-stream") { req in
-    ///         return req.fileio.streamFile(at: "/path/to/file.txt")
-    ///     }
-    ///
-    /// - parameters:
-    ///     - path: Path to file on the disk.
-    ///     - chunkSize: Maximum size for the file data chunks.
-    ///     - mediaType: HTTPMediaType, if not specified, will be created from file extension.
-    ///     - advancedETagComparison: The method used when ETags are generated. If true, a byte-by-byte hash is created (and cached), otherwise a simple comparison based on the file's last modified date and size.
-    ///     - onCompleted: Closure to be run on completion of stream.
-    /// - returns: A `200 OK` response containing the file stream and appropriate headers.
-    public func streamFile(
-        at path: String,
-        chunkSize: Int = NonBlockingFileIO.defaultChunkSize,
-        mediaType: HTTPMediaType? = nil,
-        advancedETagComparison: Bool,
-        onCompleted: @escaping @Sendable (Result<Void, Error>) -> () = { _ in }
-    ) -> EventLoopFuture<Response> {
-        // Get file attributes for this file.
-        self.request.eventLoop.makeFutureWithTask {
-            try await self.asyncStreamFile(at: path, chunkSize: chunkSize, mediaType: mediaType, advancedETagComparison: advancedETagComparison, onCompleted: onCompleted)
-        }
-    }
-
-    /// Private read method. `onRead` closure uses ByteBuffer and expects future return.
-    /// There may be use in publicizing this in the future for reads that must be async.
-    @available(*, deprecated, message: "Migrate to the async API for this")
-    private func read(
-        path: String,
-        fromOffset offset: Int64,
-        byteCount: Int,
-        chunkSize: Int,
-        onRead: @Sendable @escaping (ByteBuffer) -> EventLoopFuture<Void>
-    ) -> EventLoopFuture<Void> {
-        self.request.eventLoop.flatSubmit {
-            do {
-                let fd = try NIOFileHandle(path: path)
-                let fdWrapper = NIOLoopBound(fd, eventLoop: self.request.eventLoop)
-                let done = self.io.readChunked(
-                    fileHandle: fd,
-                    fromOffset: offset,
-                    byteCount: byteCount,
-                    chunkSize: chunkSize,
-                    allocator: allocator,
-                    eventLoop: self.request.eventLoop
-                ) { chunk in
-                    return onRead(chunk)
-                }
-                done.whenComplete { _ in
-                    try? fdWrapper.value.close()
-                }
-                return done
-            } catch {
-                return self.request.eventLoop.makeFailedFuture(error)
-            }
-        }
-    }
->>>>>>> 4f2dcf7d
     
     private func read(
         path: String,
@@ -295,35 +62,6 @@
     ) async throws -> ByteBuffer {
         return try await FileSystem.shared.withFileHandle(forReadingAt: .init(path)) { handle in
             return try await handle.readChunk(fromAbsoluteOffset: offset, length: .bytes(Int64(byteCount)))
-<<<<<<< HEAD
-=======
-        }
-    }
-    
-    /// Write the contents of buffer to a file at the supplied path.
-    ///
-    ///     let data = ByteBuffer(string: "ByteBuffer")
-    ///     try req.fileio.writeFile(data, at: "/path/to/file.txt").wait()
-    ///
-    /// - parameters:
-    ///     - path: Path to file on the disk.
-    ///     - buffer: The `ByteBuffer` to write.
-    /// - returns: `Future` that will complete when the file write is finished.
-    @available(*, deprecated, message: "Migrate to the async API for this")
-    public func writeFile(_ buffer: ByteBuffer, at path: String) -> EventLoopFuture<Void> {
-        self.request.eventLoop.flatSubmit {
-            do {
-                let fd = try NIOFileHandle(path: path, mode: .write, flags: .allowFileCreation())
-                let fdWrapper = NIOLoopBound(fd, eventLoop: self.request.eventLoop)
-                let done = io.write(fileHandle: fd, buffer: buffer, eventLoop: self.request.eventLoop)
-                done.whenComplete { _ in
-                    try? fdWrapper.value.close()
-                }
-                return done
-            } catch {
-                return self.request.eventLoop.makeFailedFuture(error)
-            }
->>>>>>> 4f2dcf7d
         }
     }
 
@@ -410,11 +148,7 @@
     ///        print("chunk: \(data)")
     ///    }
     ///
-<<<<<<< HEAD
-    ///    **Warning** it's the caller's responsibility to close the file handle provided in ``FileChunks`` when finished.
-=======
     /// > Warning: It's the caller's responsibility to close the file handle provided in ``FileChunks`` when finished.
->>>>>>> 4f2dcf7d
     ///
     /// - parameters:
     ///     - path: Path to file on the disk.
@@ -452,11 +186,7 @@
     ///     let data = ByteBuffer(string: "ByteBuffer")
     ///     try await req.fileio.writeFile(data, at: "/path/to/file.txt")
     ///
-<<<<<<< HEAD
-    /// **WARNING**: this will overwrite the file if it already exists.
-=======
     /// > Warning: This method will overwrite the file if it already exists.
->>>>>>> 4f2dcf7d
     ///
     /// - parameters:
     ///     - buffer: The `ByteBuffer` to write.
