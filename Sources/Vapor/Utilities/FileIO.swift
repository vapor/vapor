--- conflicted
+++ resolved
@@ -278,9 +278,6 @@
                 }
                 return (offset: numericCast(size - value), byteCount: value)
             case .within(let start, let end):
-<<<<<<< HEAD
-                return (offset: numericCast(start), byteCount: end - start + 1)
-=======
                 guard start >= 0, end >= 0, start < end else {
                     logger.debug("Requested range was invalid: \(start)-\(end)")
                     throw Abort(.badRequest)
@@ -291,7 +288,6 @@
                     throw Abort(.badRequest)
                 }
                 return (offset: numericCast(start), byteCount: byteCount)
->>>>>>> 41496ea7
         }
     }
 }