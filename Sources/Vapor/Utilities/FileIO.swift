import Foundation
import NIOCore
import NIOHTTP1
import NIOPosix
import Logging
<<<<<<< HEAD
import Crypto
=======
>>>>>>> 096c5199
import NIOConcurrencyHelpers

extension Request {
    public var fileio: FileIO {
        return .init(
            io: self.application.fileio,
            allocator: self.application.allocator,
            request: self
        )
    }
}

// MARK: FileIO

/// `FileIO` is a convenience wrapper around SwiftNIO's `NonBlockingFileIO`.
///
/// It can read files, both in their entirety and chunked.
///
///     let fileio = try c.make(FileIO.self)
///
///     fileio.readFile(at: "/path/to/file.txt") { chunk in
///         print(chunk) // part of file
///     }
///
///     fileio.collectFile(at: "/path/to/file.txt").map { file in
///         print(file) // entire file
///     }
///
/// It can also create streaming HTTP responses.
///
///     let fileio = try c.make(FileIO.self)
///     router.get("file-stream") { req -> Response in
///         return fileio.streamFile(at: "/path/to/file.txt", for: req)
///     }
///
/// Streaming file responses respect `E-Tag` headers present in the request.
public struct FileIO: Sendable {
    /// Wrapped non-blocking file io from SwiftNIO
    private let io: NonBlockingFileIO

    /// ByteBufferAllocator to use for generating buffers.
    private let allocator: ByteBufferAllocator
    
    /// HTTP request context.
    let request: Request

    /// Creates a new `FileIO`.
    ///
    /// See `Request.fileio()` to create one.
    internal init(io: NonBlockingFileIO, allocator: ByteBufferAllocator, request: Request) {
        self.io = io
        self.allocator = allocator
        self.request = request
    }

    /// Reads the contents of a file at the supplied path.
    ///
    ///     let data = try req.fileio().read(file: "/path/to/file.txt").wait()
    ///     print(data) // file data
    ///
    /// - parameters:
    ///     - path: Path to file on the disk.
    /// - returns: `Future` containing the file data.
    public func collectFile(at path: String) -> EventLoopFuture<ByteBuffer> {
        let dataWrapper: NIOLockedValueBox<ByteBuffer> = .init(self.allocator.buffer(capacity: 0))
        return self.readFile(at: path) { new in
            var new = new
            _ = dataWrapper.withLockedValue({ $0.writeBuffer(&new) })
            return self.request.eventLoop.makeSucceededFuture(())
        }.map { dataWrapper.withLockedValue { $0 } }
    }

    /// Reads the contents of a file at the supplied path in chunks.
    ///
    ///     try req.fileio().readChunked(file: "/path/to/file.txt") { chunk in
    ///         print("chunk: \(data)")
    ///     }.wait()
    ///
    /// - parameters:
    ///     - path: Path to file on the disk.
    ///     - chunkSize: Maximum size for the file data chunks.
    ///     - onRead: Closure to be called sequentially for each file data chunk.
    /// - returns: `Future` that will complete when the file read is finished.
    @preconcurrency public func readFile(
        at path: String,
        chunkSize: Int = NonBlockingFileIO.defaultChunkSize,
        onRead: @Sendable @escaping (ByteBuffer) -> EventLoopFuture<Void>
    ) -> EventLoopFuture<Void> {
        guard
            let attributes = try? FileManager.default.attributesOfItem(atPath: path),
            let fileSize = attributes[.size] as? NSNumber
        else {
            return self.request.eventLoop.makeFailedFuture(Abort(.internalServerError))
        }
        return self.read(
            path: path,
            fromOffset: 0,
            byteCount:
            fileSize.intValue,
            chunkSize: chunkSize,
            onRead: onRead
        )
    }

    /// Generates a chunked `Response` for the specified file. This method respects values in
    /// the `"ETag"` header and is capable of responding `304 Not Modified` if the file in question
    /// has not been modified since last served. This method will also set the `"Content-Type"` header
    /// automatically if an appropriate `MediaType` can be found for the file's suffix.
    ///
    ///     router.get("file-stream") { req in
    ///         return req.fileio.streamFile(at: "/path/to/file.txt")
    ///     }
    ///
    /// - parameters:
    ///     - path: Path to file on the disk.
    ///     - chunkSize: Maximum size for the file data chunks.
    ///     - mediaType: HTTPMediaType, if not specified, will be created from file extension.
    ///     - onCompleted: Closure to be run on completion of stream.
    /// - returns: A `200 OK` response containing the file stream and appropriate headers.
<<<<<<< HEAD
    @available(*, deprecated, message: "Use the new `streamFile` method which returns EventLoopFuture<Response>")
    public func streamFile(
=======
    @preconcurrency public func streamFile(
>>>>>>> 096c5199
        at path: String,
        chunkSize: Int = NonBlockingFileIO.defaultChunkSize,
        mediaType: HTTPMediaType? = nil,
        onCompleted: @Sendable @escaping (Result<Void, Error>) -> () = { _ in }
    ) -> Response {
        // Get file attributes for this file.
        guard
            let attributes = try? FileManager.default.attributesOfItem(atPath: path),
            let modifiedAt = attributes[.modificationDate] as? Date,
            let fileSize = (attributes[.size] as? NSNumber)?.intValue
        else {
            return Response(status: .internalServerError)
        }

        let contentRange: HTTPHeaders.Range?
        if let rangeFromHeaders = request.headers.range {
            if rangeFromHeaders.unit == .bytes && rangeFromHeaders.ranges.count == 1 {
                contentRange = rangeFromHeaders
            } else {
                contentRange = nil
            }
        } else if request.headers.contains(name: .range) {
            // Range header was supplied but could not be parsed i.e. it was invalid
            request.logger.debug("Range header was provided in request but was invalid")
            let response = Response(status: .badRequest)
            return response
        } else {
            contentRange = nil
        }
        // Create empty headers array.
        var headers: HTTPHeaders = [:]

        // Respond with lastModified header
        headers.lastModified = HTTPHeaders.LastModified(value: modifiedAt)

        // Generate ETag value, "HEX value of last modified date" + "-" + "file size"
        let fileETag = "\"\(modifiedAt.timeIntervalSince1970)-\(fileSize)\""
        headers.replaceOrAdd(name: .eTag, value: fileETag)

        // Check if file has been cached already and return NotModified response if the etags match
        if fileETag == request.headers.first(name: .ifNoneMatch) {
            // Per RFC 9110 here: https://www.rfc-editor.org/rfc/rfc9110.html#status.304
            // and here: https://www.rfc-editor.org/rfc/rfc9110.html#name-content-encoding
            // A 304 response MUST include the ETag header and a Content-Length header matching what the original resource's content length would have been were this a 200 response.
            headers.replaceOrAdd(name: .contentLength, value: fileSize.description)
            return Response(status: .notModified, version: .http1_1, headersNoUpdate: headers, body: .empty)
        }

        // Create the HTTP response.
        let response = Response(status: .ok, headers: headers)
        let offset: Int64
        let byteCount: Int
        if let contentRange = contentRange {
            response.responseBox.withLockedValue { box in
                box.status = .partialContent
                box.headers.add(name: .accept, value: contentRange.unit.serialize())
            }
            if let firstRange = contentRange.ranges.first {
                do {
                    let range = try firstRange.asResponseContentRange(limit: fileSize)
                    response.headers.contentRange = HTTPHeaders.ContentRange(unit: contentRange.unit, range: range)
                    (offset, byteCount) = try firstRange.asByteBufferBounds(withMaxSize: fileSize, logger: request.logger)
                } catch {
                    let response = Response(status: .badRequest)
                    return response
                }
            } else {
                offset = 0
                byteCount = fileSize
            }
        } else {
            offset = 0
            byteCount = fileSize
        }
        // Set Content-Type header based on the media type
        // Only set Content-Type if file not modified and returned above.
        if
            let fileExtension = path.components(separatedBy: ".").last,
            let type = mediaType ?? HTTPMediaType.fileExtension(fileExtension)
        {
            response.headers.contentType = type
        }
        response.body = .init(stream: { stream in
            self.read(path: path, fromOffset: offset, byteCount: byteCount, chunkSize: chunkSize) { chunk in
                return stream.write(.buffer(chunk))
            }.whenComplete { result in
                switch result {
                case .failure(let error):
                    stream.write(.error(error), promise: nil)
                case .success:
                    stream.write(.end, promise: nil)
                }
                onCompleted(result)
            }
        }, count: byteCount, byteBufferAllocator: request.byteBufferAllocator)

        return response
    }

    /// Generates a chunked `Response` for the specified file. This method respects values in
    /// the `"ETag"` header and is capable of responding `304 Not Modified` if the file in question
    /// has not been modified since last served. If `advancedETagComparison` is set to true,
    /// the response will have its ETag field set to a byte-by-byte hash of the requested file. If set to false, a simple ETag consisting of the last modified date and file size
    /// will be used. This method will also set the `"Content-Type"` header
    /// automatically if an appropriate `MediaType` can be found for the file's suffix.
    ///
    ///     router.get("file-stream") { req in
    ///         return req.fileio.streamFile(at: "/path/to/file.txt")
    ///     }
    ///
    /// - parameters:
    ///     - path: Path to file on the disk.
    ///     - chunkSize: Maximum size for the file data chunks.
    ///     - mediaType: HTTPMediaType, if not specified, will be created from file extension.
    ///     - advancedETagComparison: The method used when ETags are generated. If true, a byte-by-byte hash is created (and cached), otherwise a simple comparison based on the file's last modified date and size.
    ///     - onCompleted: Closure to be run on completion of stream.
    /// - returns: A `200 OK` response containing the file stream and appropriate headers.
    public func streamFile(
        at path: String,
        chunkSize: Int = NonBlockingFileIO.defaultChunkSize,
        mediaType: HTTPMediaType? = nil,
        advancedETagComparison: Bool,
        onCompleted: @escaping (Result<Void, Error>) -> () = { _ in }
    ) -> EventLoopFuture<Response> {
        // Get file attributes for this file.
        guard
            let attributes = try? FileManager.default.attributesOfItem(atPath: path),
            let modifiedAt = attributes[.modificationDate] as? Date,
            let fileSize = (attributes[.size] as? NSNumber)?.intValue
        else {
            return request.eventLoop.makeSucceededFuture(Response(status: .internalServerError))
        }

        let contentRange: HTTPHeaders.Range?
        if let rangeFromHeaders = request.headers.range {
            if rangeFromHeaders.unit == .bytes && rangeFromHeaders.ranges.count == 1 {
                contentRange = rangeFromHeaders
            } else {
                contentRange = nil
            }
        } else if request.headers.contains(name: .range) {
            // Range header was supplied but could not be parsed i.e. it was invalid
            request.logger.debug("Range header was provided in request but was invalid")
            let response = Response(status: .badRequest)
            return request.eventLoop.makeSucceededFuture(response)
        } else {
            contentRange = nil
        }
        // Create empty headers array.
        var headers: HTTPHeaders = [:]

        // Respond with lastModified header
        headers.lastModified = HTTPHeaders.LastModified(value: modifiedAt)

        var eTagFuture: EventLoopFuture<String>

        if advancedETagComparison {
            eTagFuture = generateETagHash(path: path, lastModified: modifiedAt)
        } else {
            // Generate ETag value, "last modified date in epoch time" + "-" + "file size"
            eTagFuture = request.eventLoop.makeSucceededFuture("\"\(modifiedAt.timeIntervalSince1970)-\(fileSize)\"")
        }

        return eTagFuture.map { fileETag in
            headers.replaceOrAdd(name: .eTag, value: fileETag)

            // Check if file has been cached already and return NotModified response if the etags match
            if fileETag == request.headers.first(name: .ifNoneMatch) {
                // Per RFC 9110 here: https://www.rfc-editor.org/rfc/rfc9110.html#status.304
                // and here: https://www.rfc-editor.org/rfc/rfc9110.html#name-content-encoding
                // A 304 response MUST include the ETag header and a Content-Length header matching what the original resource's content length would have been were this a 200 response.
                headers.replaceOrAdd(name: .contentLength, value: fileSize.description)
                return Response(status: .notModified, version: .http1_1, headersNoUpdate: headers, body: .empty)
            }

            // Create the HTTP response.
            let response = Response(status: .ok, headers: headers)
            let offset: Int64
            let byteCount: Int
            if let contentRange = contentRange {
                response.status = .partialContent
                response.headers.add(name: .accept, value: contentRange.unit.serialize())
                if let firstRange = contentRange.ranges.first {
                    do {
                        let range = try firstRange.asResponseContentRange(limit: fileSize)
                        response.headers.contentRange = HTTPHeaders.ContentRange(unit: contentRange.unit, range: range)
                        (offset, byteCount) = try firstRange.asByteBufferBounds(withMaxSize: fileSize, logger: request.logger)
                    } catch {
                        let response = Response(status: .badRequest)
                        return response
                    }
                } else {
                    offset = 0
                    byteCount = fileSize
                }
            } else {
                offset = 0
                byteCount = fileSize
            }
            // Set Content-Type header based on the media type
            // Only set Content-Type if file not modified and returned above.
            if
                let fileExtension = path.components(separatedBy: ".").last,
                let type = mediaType ?? HTTPMediaType.fileExtension(fileExtension)
            {
                response.headers.contentType = type
            }
            response.body = .init(stream: { stream in
                self.read(path: path, fromOffset: offset, byteCount: byteCount, chunkSize: chunkSize) { chunk in
                    return stream.write(.buffer(chunk))
                }.whenComplete { result in
                    switch result {
                    case .failure(let error):
                        stream.write(.error(error), promise: nil)
                    case .success:
                        stream.write(.end, promise: nil)
                    }
                    onCompleted(result)
                }
            }, count: byteCount, byteBufferAllocator: request.byteBufferAllocator)

            return response
        }
    }

    /// Private read method. `onRead` closure uses ByteBuffer and expects future return.
    /// There may be use in publicizing this in the future for reads that must be async.
    private func read(
        path: String,
        fromOffset offset: Int64,
        byteCount: Int,
        chunkSize: Int,
        onRead: @Sendable @escaping (ByteBuffer) -> EventLoopFuture<Void>
    ) -> EventLoopFuture<Void> {
        self.request.eventLoop.flatSubmit {
            do {
                let fd = try NIOFileHandle(path: path)
                let fdWrapper = NIOLoopBound(fd, eventLoop: self.request.eventLoop)
                let done = self.io.readChunked(
                    fileHandle: fd,
                    fromOffset: offset,
                    byteCount: byteCount,
                    chunkSize: chunkSize,
                    allocator: allocator,
                    eventLoop: self.request.eventLoop
                ) { chunk in
                    return onRead(chunk)
                }
                done.whenComplete { _ in
                    try? fdWrapper.value.close()
                }
                return done
            } catch {
                return self.request.eventLoop.makeFailedFuture(error)
            }
        }
    }
    
    /// Write the contents of buffer to a file at the supplied path.
    ///
    ///     let data = ByteBuffer(string: "ByteBuffer")
    ///     try req.fileio.writeFile(data, at: "/path/to/file.txt").wait()
    ///
    /// - parameters:
    ///     - path: Path to file on the disk.
    ///     - buffer: The `ByteBuffer` to write.
    /// - returns: `Future` that will complete when the file write is finished.
    public func writeFile(_ buffer: ByteBuffer, at path: String) -> EventLoopFuture<Void> {
        self.request.eventLoop.flatSubmit {
            do {
                let fd = try NIOFileHandle(path: path, mode: .write, flags: .allowFileCreation())
                let fdWrapper = NIOLoopBound(fd, eventLoop: self.request.eventLoop)
                let done = io.write(fileHandle: fd, buffer: buffer, eventLoop: self.request.eventLoop)
                done.whenComplete { _ in
                    try? fdWrapper.value.close()
                }
                return done
            } catch {
                return self.request.eventLoop.makeFailedFuture(error)
            }
<<<<<<< HEAD

            return done
        } catch {
            return self.request.eventLoop.makeFailedFuture(error)
=======
>>>>>>> 096c5199
        }
    }

    /// Generates a fresh ETag for a file or returns its currently cached one.
    /// - Parameters:
    ///   - path: The file's path.
    ///   - lastModified: When the file was last modified.
    /// - Returns: An `EventLoopFuture<String>` which holds the ETag.
    private func generateETagHash(path: String, lastModified: Date) -> EventLoopFuture<String> {
        if let hash = request.application.storage[FileMiddleware.ETagHashes.self]?[path], hash.lastModified == lastModified {
            return request.eventLoop.makeSucceededFuture(hash.digest.hex)
        } else {
            return collectFile(at: path).map { buffer in
                let digest = SHA256.hash(data: buffer.readableBytesView)
                
                // update hash in dictionary
                request.application.storage[FileMiddleware.ETagHashes.self]?[path] = FileMiddleware.ETagHashes.FileHash(lastModified: lastModified, digest: digest)

                return digest.hex
            }
        }
    }
}

extension HTTPHeaders.Range.Value {
    
    fileprivate func asByteBufferBounds(withMaxSize size: Int, logger: Logger) throws -> (offset: Int64, byteCount: Int) {
        switch self {
            case .start(let value):
                guard value <= size, value >= 0 else {
                    logger.debug("Requested range start was invalid: \(value)")
                    throw Abort(.badRequest)
                }
                return (offset: numericCast(value), byteCount: size - value)
            case .tail(let value):
                guard value <= size, value >= 0 else {
                    logger.debug("Requested range end was invalid: \(value)")
                    throw Abort(.badRequest)
                }
                return (offset: numericCast(size - value), byteCount: value)
            case .within(let start, let end):
                guard start >= 0, end >= 0, start <= end, start <= size, end <= size else {
                    logger.debug("Requested range was invalid: \(start)-\(end)")
                    throw Abort(.badRequest)
                }
                let (byteCount, overflow) =  (end - start).addingReportingOverflow(1)
                guard !overflow else {
                    logger.debug("Requested range was invalid: \(start)-\(end)")
                    throw Abort(.badRequest)
                }
                return (offset: numericCast(start), byteCount: byteCount)
        }
    }
}<|MERGE_RESOLUTION|>--- conflicted
+++ resolved
@@ -3,10 +3,7 @@
 import NIOHTTP1
 import NIOPosix
 import Logging
-<<<<<<< HEAD
 import Crypto
-=======
->>>>>>> 096c5199
 import NIOConcurrencyHelpers
 
 extension Request {
@@ -126,12 +123,8 @@
     ///     - mediaType: HTTPMediaType, if not specified, will be created from file extension.
     ///     - onCompleted: Closure to be run on completion of stream.
     /// - returns: A `200 OK` response containing the file stream and appropriate headers.
-<<<<<<< HEAD
     @available(*, deprecated, message: "Use the new `streamFile` method which returns EventLoopFuture<Response>")
-    public func streamFile(
-=======
     @preconcurrency public func streamFile(
->>>>>>> 096c5199
         at path: String,
         chunkSize: Int = NonBlockingFileIO.defaultChunkSize,
         mediaType: HTTPMediaType? = nil,
@@ -412,13 +405,6 @@
             } catch {
                 return self.request.eventLoop.makeFailedFuture(error)
             }
-<<<<<<< HEAD
-
-            return done
-        } catch {
-            return self.request.eventLoop.makeFailedFuture(error)
-=======
->>>>>>> 096c5199
         }
     }
 
