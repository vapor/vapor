import Async
import HTTP
import Files
import Bits
import Foundation

extension Request {
    /// If you are simply looking to serve files from your public directory,
    /// it may be useful to look at 'FileMiddleware' instead.
    ///
    /// Use this to initialize a file response for the exact file path.
    /// If using from a public folder for example, the file name should be appended
    /// to the public directory, ie: `drop.publicDir + "myFile.cool"`
    ///
    /// If none match represents an ETag that will be used to check if the file has
    /// changed since the last load by the client. This allows clients like browsers
    /// to cache their files and avoid downloading resources unnecessarily.
    /// Most often calculated w/
    /// https://tools.ietf.org/html/rfc7232#section-3.2
    ///
    /// For an example of how this is used, look at 'FileMiddleware'
    public func streamFile(at path: String) throws -> Response {
        let res = makeResponse()
<<<<<<< HEAD
        
        let file = try Files.File(atPath: path, flags: [.read])
        
=======

        guard
            let attributes = try? FileManager.default.attributesOfItem(atPath: path),
            let modifiedAt = attributes[.modificationDate] as? Date,
            let fileSize = attributes[.size] as? NSNumber
        else {
            throw Abort(.internalServerError)
        }

>>>>>>> a3cca90e
        var headers: [HTTPHeaderName: String] = [:]

        // Generate ETag value, "HEX value of last modified date" + "-" + "file size"
        let fileETag = "\(file.details.lastModification.timeIntervalSince1970)-\(file.details.size)"
        headers[.eTag] = fileETag

        // Check if file has been cached already and return NotModified response if the etags match
        if fileETag == http.headers[.ifNoneMatch] {
            throw Abort(.notModified)
        }

        // Set Content-Type header based on the media type
        // Only set Content-Type if file not modified and returned above.
        if
            let fileExtension = path.components(separatedBy: ".").last,
            let type = MediaType.from(fileExtension: fileExtension)
        {
            res.http.mediaType = type
        }

        let fileStream = file.source(on: self)
        
        res.http.body = HTTPBody(stream: AnyOutputStream(fileStream), count: { file.details.size })
        return res
    }
}
<|MERGE_RESOLUTION|>--- conflicted
+++ resolved
@@ -21,21 +21,8 @@
     /// For an example of how this is used, look at 'FileMiddleware'
     public func streamFile(at path: String) throws -> Response {
         let res = makeResponse()
-<<<<<<< HEAD
         
         let file = try Files.File(atPath: path, flags: [.read])
-        
-=======
-
-        guard
-            let attributes = try? FileManager.default.attributesOfItem(atPath: path),
-            let modifiedAt = attributes[.modificationDate] as? Date,
-            let fileSize = attributes[.size] as? NSNumber
-        else {
-            throw Abort(.internalServerError)
-        }
-
->>>>>>> a3cca90e
         var headers: [HTTPHeaderName: String] = [:]
 
         // Generate ETag value, "HEX value of last modified date" + "-" + "file size"
