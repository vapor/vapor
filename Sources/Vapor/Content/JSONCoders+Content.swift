import Foundation
import NIOCore
<<<<<<< HEAD
import HTTPTypes
=======
import NIOFoundationCompat
import NIOHTTP1

#if canImport(Darwin)
extension JSONEncoder: @retroactive @unchecked Sendable {} // JSONEncoder Sendable conformance is not available before macOS 13.0/iOS 16.0/watchOS 9.0/tvOS 16.0
extension JSONDecoder: @retroactive @unchecked Sendable {} // JSONDecoder Sendable conformance is not available before macOS 13.0/iOS 16.0/watchOS 9.0/tvOS 16.0
#endif
>>>>>>> 6b7a70a6

extension JSONEncoder: ContentEncoder {
    public func encode(_ encodable: some Encodable, to body: inout ByteBuffer, headers: inout HTTPFields) throws {
        try self.encode(encodable, to: &body, headers: &headers, userInfo: [:])
    }
    
    public func encode(_ encodable: some Encodable, to body: inout ByteBuffer, headers: inout HTTPFields, userInfo: [CodingUserInfoKey: any Sendable]) throws {
        headers.contentType = .json

        if !userInfo.isEmpty { // Changing a coder's userInfo is a thread-unsafe mutation, operate on a copy
<<<<<<< HEAD
            #if canImport(Darwin)
            let existingUserInfo = self.userInfo
            #else
            // JSONEncoder.userInfo does not declare its values as Sendable yet on Linux.
            // This appears to be an oversight, as JSONDecoder does not have the same issue.
            let existingUserInfo = self.userInfo as! [CodingUserInfoKey: any Sendable]
            #endif

            try body.writeBytes(JSONEncoder.custom(
=======
            let encoder = JSONEncoder.custom(
>>>>>>> 6b7a70a6
                dates: self.dateEncodingStrategy,
                data: self.dataEncodingStrategy,
                keys: self.keyEncodingStrategy,
                format: self.outputFormatting,
<<<<<<< HEAD
                floats: self.nonConformingFloatEncodingStrategy,
                userInfo: existingUserInfo.merging(userInfo) { $1 }
            ).encode(encodable))
=======
                floats: self.nonConformingFloatEncodingStrategy
            ) // don't use userInfo parameter of `JSONEncoder.custom()` until Swift 6.2 is required
            encoder.userInfo = self.userInfo.merging(userInfo) { $1 }
            try body.writeBytes(encoder.encode(encodable))
>>>>>>> 6b7a70a6
        } else {
            try body.writeBytes(self.encode(encodable))
        }
    }
}

extension JSONDecoder: ContentDecoder {
    public func decode<D>(_ decodable: D.Type, from body: ByteBuffer, headers: HTTPFields) throws -> D
        where D: Decodable
    {
        try self.decode(D.self, from: body, headers: headers, userInfo: [:])
    }
    
    public func decode<D>(_ decodable: D.Type, from body: ByteBuffer, headers: HTTPFields, userInfo: [CodingUserInfoKey: any Sendable]) throws -> D
        where D: Decodable
    {
        let data = body.getData(at: body.readerIndex, length: body.readableBytes) ?? Data()
        
        if !userInfo.isEmpty {
            let actualDecoder = JSONDecoder() // Changing a coder's userInfo is a thread-unsafe mutation, operate on a copy
            actualDecoder.dateDecodingStrategy = self.dateDecodingStrategy
            actualDecoder.dataDecodingStrategy = self.dataDecodingStrategy
            actualDecoder.nonConformingFloatDecodingStrategy = self.nonConformingFloatDecodingStrategy
            actualDecoder.keyDecodingStrategy = self.keyDecodingStrategy
            actualDecoder.allowsJSON5 = self.allowsJSON5
            actualDecoder.assumesTopLevelDictionary = self.assumesTopLevelDictionary
            actualDecoder.userInfo = self.userInfo.merging(userInfo) { $1 }
            return try actualDecoder.decode(D.self, from: data)
        } else {
            return try self.decode(D.self, from: data)
        }
    }
}<|MERGE_RESOLUTION|>--- conflicted
+++ resolved
@@ -1,16 +1,7 @@
 import Foundation
 import NIOCore
-<<<<<<< HEAD
 import HTTPTypes
-=======
 import NIOFoundationCompat
-import NIOHTTP1
-
-#if canImport(Darwin)
-extension JSONEncoder: @retroactive @unchecked Sendable {} // JSONEncoder Sendable conformance is not available before macOS 13.0/iOS 16.0/watchOS 9.0/tvOS 16.0
-extension JSONDecoder: @retroactive @unchecked Sendable {} // JSONDecoder Sendable conformance is not available before macOS 13.0/iOS 16.0/watchOS 9.0/tvOS 16.0
-#endif
->>>>>>> 6b7a70a6
 
 extension JSONEncoder: ContentEncoder {
     public func encode(_ encodable: some Encodable, to body: inout ByteBuffer, headers: inout HTTPFields) throws {
@@ -21,33 +12,23 @@
         headers.contentType = .json
 
         if !userInfo.isEmpty { // Changing a coder's userInfo is a thread-unsafe mutation, operate on a copy
-<<<<<<< HEAD
             #if canImport(Darwin)
             let existingUserInfo = self.userInfo
             #else
+            #warning("Check")
             // JSONEncoder.userInfo does not declare its values as Sendable yet on Linux.
             // This appears to be an oversight, as JSONDecoder does not have the same issue.
             let existingUserInfo = self.userInfo as! [CodingUserInfoKey: any Sendable]
             #endif
 
             try body.writeBytes(JSONEncoder.custom(
-=======
-            let encoder = JSONEncoder.custom(
->>>>>>> 6b7a70a6
                 dates: self.dateEncodingStrategy,
                 data: self.dataEncodingStrategy,
                 keys: self.keyEncodingStrategy,
                 format: self.outputFormatting,
-<<<<<<< HEAD
                 floats: self.nonConformingFloatEncodingStrategy,
                 userInfo: existingUserInfo.merging(userInfo) { $1 }
             ).encode(encodable))
-=======
-                floats: self.nonConformingFloatEncodingStrategy
-            ) // don't use userInfo parameter of `JSONEncoder.custom()` until Swift 6.2 is required
-            encoder.userInfo = self.userInfo.merging(userInfo) { $1 }
-            try body.writeBytes(encoder.encode(encodable))
->>>>>>> 6b7a70a6
         } else {
             try body.writeBytes(self.encode(encodable))
         }
