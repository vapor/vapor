import NIOCore

/// Convertible to / from content in an HTTP message.
///
/// Conformance to this protocol consists of:
///
/// - `Codable`
/// - `RequestDecodable`
/// - `ResponseEncodable`
///
/// If adding conformance in an extension, you must ensure the type already conforms to `Codable`.
///
///     struct Hello: Content {
///         let message = "Hello!"
///     }
///
///     router.get("greeting") { req in
///         return Hello() // {"message":"Hello!"}
///     }
///
<<<<<<< HEAD
public protocol Content: Codable, RequestDecodable, ResponseEncodable {
=======
public protocol Content: Codable, RequestDecodable, ResponseEncodable, AsyncRequestDecodable, AsyncResponseEncodable, Sendable {
>>>>>>> c74e06d4
    /// The default `MediaType` to use when _encoding_ content. This can always be overridden at the encode call.
    ///
    /// Default implementation is `MediaType.json` for all types.
    ///
    ///     struct Hello: Content {
    ///         static let defaultContentType = .urlEncodedForm
    ///         let message = "Hello!"
    ///     }
    ///
    ///     router.get("greeting") { req in
    ///         return Hello() // message=Hello!
    ///     }
    ///
    ///     router.get("greeting2") { req in
    ///         let res = req.response()
    ///         try res.content.encode(Hello(), as: .json)
    ///         return res // {"message":"Hello!"}
    ///     }
    ///
    static var defaultContentType: HTTPMediaType { get }

    /// Called before this `Content` is encoded, generally for a `Response` object.
    ///
    /// You should use this method to perform any "sanitizing" which you need on the data.
    /// For example, you may wish to replace empty strings with a `nil`, `trim()` your
    /// strings or replace empty arrays with `nil`. You can also use this method to abort
    /// the encoding if something isn't valid. An empty array may indicate an error, for example.
    mutating func beforeEncode() throws


    /// Called after this `Content` is decoded, generally from a `Request` object.
    ///
    /// You should use this method to perform any "sanitizing" which you need on the data.
    /// For example, you may wish to replace empty strings with a `nil`, `trim()` your
    /// strings or replace empty arrays with `nil`. You can also use this method to abort
    /// the decoding if something isn't valid. An empty string may indicate an error, for example.
    mutating func afterDecode() throws
}

/// MARK: Default Implementations

extension Content {
    public static var defaultContentType: HTTPMediaType {
        return .json
    }

    public mutating func beforeEncode() throws { }
    public mutating func afterDecode() throws { }
}

// MARK: Default Conformances

extension String: Content {
    public static var defaultContentType: HTTPMediaType {
        return .plainText
    }
}

extension FixedWidthInteger where Self: Content {
    public static var defaultContentType: HTTPMediaType {
        return .plainText
    }
}

extension Int: Content { }
extension Int8: Content { }
extension Int16: Content { }
extension Int32: Content { }
extension Int64: Content { }
extension UInt: Content { }
extension UInt8: Content { }
extension UInt16: Content { }
extension UInt32: Content { }
extension UInt64: Content { }

extension Bool: Content {}

extension BinaryFloatingPoint where Self: Content {
    public static var defaultContentType: HTTPMediaType {
        return .plainText
    }
}
extension Double: Content { }
extension Float: Content { }

extension Array: Content, ResponseEncodable, RequestDecodable where Element: Content {
    public static var defaultContentType: HTTPMediaType {
        return .json
    }
}

extension Dictionary: Content, ResponseEncodable, RequestDecodable where Key == String, Value: Content {
    public static var defaultContentType: HTTPMediaType {
        return .json
    }
}<|MERGE_RESOLUTION|>--- conflicted
+++ resolved
@@ -18,11 +18,7 @@
 ///         return Hello() // {"message":"Hello!"}
 ///     }
 ///
-<<<<<<< HEAD
-public protocol Content: Codable, RequestDecodable, ResponseEncodable {
-=======
-public protocol Content: Codable, RequestDecodable, ResponseEncodable, AsyncRequestDecodable, AsyncResponseEncodable, Sendable {
->>>>>>> c74e06d4
+public protocol Content: Codable, RequestDecodable, ResponseEncodable, Sendable {
     /// The default `MediaType` to use when _encoding_ content. This can always be overridden at the encode call.
     ///
     /// Default implementation is `MediaType.json` for all types.
