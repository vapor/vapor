extension Application {
    public var routes: Routes {
        self.http.storage.routes
    }

    public var middleware: Middlewares {
        get { self.http.storage.middleware }
        set { self.http.storage.middleware = newValue }
    }
<<<<<<< HEAD
    
=======


>>>>>>> 6ca821d9
    public var responder: Responder {
        ApplicationResponder(Router(routes: self.routes, middleware: self.middleware.resolve()))
    }

    public var client: Client {
        self.http.storage.client
    }

    public struct Server {
        let application: Application

        public var configuration: HTTPServer.Configuration {
            get { self.application.http.storage.serverConfiguration }
            nonmutating set { self.application.http.storage.serverConfiguration = newValue }
        }

        public struct Running {
            let server: HTTPServer
            public func shutdown() {
                self.server.shutdown()
            }
        }

        public func start(hostname: String? = nil, port: Int? = nil) throws -> Running {
            var configuration = self.configuration
            // determine which hostname / port to bind to
            configuration.hostname = hostname ?? self.configuration.hostname
            configuration.port = port ?? self.configuration.port
            let server = HTTPServer(
                application: self.application,
                responder: self.application.responder,
                configuration: configuration,
                on: self.application.eventLoopGroup
            )
            try server.start()
            return Running(server: server)
        }
    }

    public var server: Server {
        .init(application: self)
    }
<<<<<<< HEAD
    
    public var client: Client {
        self.http.client
    }
    
    var http: HTTP {
        self.providers.require(HTTP.self)
    }
}

public final class HTTP: Provider {
    var routes: Routes
    var middleware: Middlewares
    var serveCommand: ServeCommand
    var client: ApplicationClient
    var server: Server
    
    public let application: Application
    
    public init(_ application: Application) {
        self.routes = .init()
        self.middleware = .init()
        self.middleware.use(MetricsMiddleware()) // This should always be the first in the chain, so we time the entire request.
        self.middleware.use(ErrorMiddleware.default(environment: application.environment))
        self.serveCommand = ServeCommand(application: application)
        application.commands.use(self.serveCommand, as: "serve", isDefault: true)
        application.commands.use(RoutesCommand(routes: self.routes), as: "routes")
        
        self.server = .init(application)
        self.client = ApplicationClient(http: .init(
            eventLoopGroupProvider: .shared(application.eventLoopGroup),
            configuration: .init()
        ))
        self.application = application
    }
    
    public func shutdown() {
        self.serveCommand.shutdown()
        try! self.client.http.syncShutdown()
=======

    public struct HTTP {
        final class Storage {
            var routes: Routes
            var middleware: Middlewares
            var serveCommand: ServeCommand
            var client: ApplicationClient
            var serverConfiguration: HTTPServer.Configuration

            init(environment: Environment, on eventLoopGroup: EventLoopGroup) {
                self.routes = .init()
                self.middleware = .init()
                self.middleware.use(ErrorMiddleware.default(environment: environment))
                self.serveCommand = ServeCommand()
                self.client = ApplicationClient(http: .init(
                    eventLoopGroupProvider: .shared(eventLoopGroup),
                    configuration: .init()
                ))
                self.serverConfiguration = .init()
            }
        }

        struct Key: StorageKey {
            typealias Value = Storage
        }

        struct LifecycleHandler: Vapor.LifecycleHandler {
            func shutdown(_ application: Application) {
                application.http.storage.serveCommand.shutdown()
                try! application.http.storage.client.http.syncShutdown()
            }
        }

        let application: Application

        var storage: Storage {
            guard let storage = self.application.storage[Key.self] else {
                fatalError("HTTP not configured. Configure with app.use(.http)")
            }
            return storage
        }

        func initialize() {
            self.application.storage[Key.self] = .init(
                environment: self.application.environment,
                on: self.application.eventLoopGroup
            )
            self.application.lifecycle.use(LifecycleHandler())
            self.application.commands.use(
                self.application.http.storage.serveCommand,
                as: "serve",
                isDefault: true
            )
            self.application.commands.use(RoutesCommand(), as: "routes")
        }

    }

    public var http: HTTP {
        .init(application: self)
>>>>>>> 6ca821d9
    }
}<|MERGE_RESOLUTION|>--- conflicted
+++ resolved
@@ -7,12 +7,7 @@
         get { self.http.storage.middleware }
         set { self.http.storage.middleware = newValue }
     }
-<<<<<<< HEAD
-    
-=======
 
-
->>>>>>> 6ca821d9
     public var responder: Responder {
         ApplicationResponder(Router(routes: self.routes, middleware: self.middleware.resolve()))
     }
@@ -55,47 +50,6 @@
     public var server: Server {
         .init(application: self)
     }
-<<<<<<< HEAD
-    
-    public var client: Client {
-        self.http.client
-    }
-    
-    var http: HTTP {
-        self.providers.require(HTTP.self)
-    }
-}
-
-public final class HTTP: Provider {
-    var routes: Routes
-    var middleware: Middlewares
-    var serveCommand: ServeCommand
-    var client: ApplicationClient
-    var server: Server
-    
-    public let application: Application
-    
-    public init(_ application: Application) {
-        self.routes = .init()
-        self.middleware = .init()
-        self.middleware.use(MetricsMiddleware()) // This should always be the first in the chain, so we time the entire request.
-        self.middleware.use(ErrorMiddleware.default(environment: application.environment))
-        self.serveCommand = ServeCommand(application: application)
-        application.commands.use(self.serveCommand, as: "serve", isDefault: true)
-        application.commands.use(RoutesCommand(routes: self.routes), as: "routes")
-        
-        self.server = .init(application)
-        self.client = ApplicationClient(http: .init(
-            eventLoopGroupProvider: .shared(application.eventLoopGroup),
-            configuration: .init()
-        ))
-        self.application = application
-    }
-    
-    public func shutdown() {
-        self.serveCommand.shutdown()
-        try! self.client.http.syncShutdown()
-=======
 
     public struct HTTP {
         final class Storage {
@@ -156,6 +110,5 @@
 
     public var http: HTTP {
         .init(application: self)
->>>>>>> 6ca821d9
     }
 }