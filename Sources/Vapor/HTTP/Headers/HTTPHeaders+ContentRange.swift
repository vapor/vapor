import Foundation
import NIOHTTP1

extension HTTPHeaders {
    
    /// The unit in which `ContentRange`s and `Range`s are specified. This is usually `bytes`.
    /// See https://developer.mozilla.org/en-US/docs/Web/HTTP/Headers/Content-Range
    public enum RangeUnit: Equatable {
        case bytes
        case custom(value: String)
        
        public func serialize() -> String {
            switch self {
            case .bytes:
                return "bytes"
            case .custom(let value):
                return value
            }
        }
    }
    
    /// Represents the HTTP `Range` request header.
    /// See https://developer.mozilla.org/en-US/docs/Web/HTTP/Headers/Range
    public struct Range: Equatable {
        public let unit: RangeUnit
        public let ranges: [HTTPHeaders.Range.Value]
        
        public init(unit: RangeUnit, ranges: [HTTPHeaders.Range.Value]) {
            self.unit = unit
            self.ranges = ranges
        }
        
        init?(directives: [HTTPHeaders.Directive]) {
            let rangeCandidates: [HTTPHeaders.Range.Value] = directives.enumerated().compactMap {
                if $0.0 == 0, let parameter = $0.1.parameter {
                    return HTTPHeaders.Range.Value.from(requestStr: parameter)
                }
                return HTTPHeaders.Range.Value.from(requestStr: $0.1.value)
            }
            guard !rangeCandidates.isEmpty else {
                return nil
            }
            self.ranges = rangeCandidates
            let lowerCasedUnit = directives[0].value.trimmingCharacters(in: .whitespacesAndNewlines).lowercased()
            self.unit = lowerCasedUnit == "bytes"
                ? RangeUnit.bytes
                : RangeUnit.custom(value: lowerCasedUnit)
        }
        
        public func serialize() -> String {
            return "\(unit.serialize())=\(ranges.map { $0.serialize() }.joined(separator: ", "))"
        }
    }
    
    /// Represents the HTTP `Content-Range` response header.
    ///
    /// See https://developer.mozilla.org/en-US/docs/Web/HTTP/Headers/Content-Range
    public struct ContentRange: Equatable {
        public let unit: RangeUnit
        public let range: HTTPHeaders.ContentRange.Value
        
        init?(directive: HTTPHeaders.Directive) {
            let splitResult = directive.value.split(separator: " ")
            guard splitResult.count == 2 else {
                return nil
            }
            let (unitStr, rangeStr) = (splitResult[0], splitResult[1])
            let lowerCasedUnit = unitStr.trimmingCharacters(in: .whitespacesAndNewlines).lowercased()
            guard let contentRange = HTTPHeaders.ContentRange.Value.from(responseStr: rangeStr) else {
                return nil
            }
            self.unit = lowerCasedUnit == "bytes"
                ? RangeUnit.bytes
                : RangeUnit.custom(value: lowerCasedUnit)
            self.range = contentRange
        }
        
        public init(unit: RangeUnit, range: HTTPHeaders.ContentRange.Value) {
            self.unit = unit
            self.range = range
        }
        
        init?(directives: [Directive]) {
            guard directives.count == 1 else {
                return nil
            }
            self.init(directive: directives[0])
        }
        
        public func serialize() -> String {
            return "\(unit.serialize()) \(range.serialize())"
        }
        
    }
    
    /// Convenience for accessing the Content-Range response header.
    ///
    /// See https://developer.mozilla.org/en-US/docs/Web/HTTP/Headers/Content-Range
    public var contentRange: ContentRange? {
        get {
            return HTTPHeaders.ContentRange(directives: self.parseDirectives(name: .contentRange).flatMap { $0 })
        }
        set {
            if self.contains(name: .contentRange) {
                self.remove(name: .contentRange)
            }
            guard let newValue = newValue else {
                return
            }
            self.add(name: .contentRange, value: newValue.serialize())
        }
    }
    
    /// Convenience for accessing the `Range` request header.
    ///
    /// See https://developer.mozilla.org/en-US/docs/Web/HTTP/Headers/Range
    public var range: Range? {
        get {
            return HTTPHeaders.Range(directives: self.parseDirectives(name: .range).flatMap { $0 })
        }
        set {
            if self.contains(name: .range) {
                self.remove(name: .range)
            }
            guard let newValue = newValue else {
                return
            }
            self.add(name: .range, value: newValue.serialize())
        }
    }
}

extension HTTPHeaders.Range {
    /// Represents one value of the `Range` request header.
    ///
    /// See https://developer.mozilla.org/en-US/docs/Web/HTTP/Headers/Range
    public enum Value: Equatable {
        ///Integer with single trailing dash, e.g. `25-`
        case start(value: Int)
        ///Integer with single leading dash, e.g. `-25`
        case tail(value: Int)
        ///Two integers with single dash in between, e.g. `20-25`
        case within(start: Int, end: Int)
        
        ///Parses a string representing a requested range in one of the following formats:
        ///
        ///- `<range-start>-<range-end>`
        ///- `-<range-end>`
        ///- `<range-start>-`
        ///
        /// - parameters:
        ///     - requestStr: String representing a requested range
        /// - returns: A `HTTPHeaders.Range.Value` if the `requestStr` is valid, `nil` otherwise.
        public static func from<T>(requestStr: T) -> HTTPHeaders.Range.Value? where T: StringProtocol {
            let ranges = requestStr.split(separator: "-", omittingEmptySubsequences: false)
                .map { $0.trimmingCharacters(in: .whitespacesAndNewlines) }
            let count = ranges.count
            guard count <= 2 else { return nil }
    
            switch (count > 0 ? Int(ranges[0]) : nil, count > 1 ? Int(ranges[1]) : nil) {
            case (nil, nil):
                return nil
            case let (.some(start), nil):
                return .start(value: start)
            case let (nil, .some(tail)):
                return .tail(value: tail)
            case let (.some(start), .some(end)):
                return .within(start: start, end: end)
            }
        }
        
        ///Serializes `HTTPHeaders.Range.Value` to a string for use within the HTTP `Range` header.
        public func serialize() -> String {
            switch self {
            case .start(let value):
                return "\(value)-"
            case .tail(let value):
                return "-\(value)"
            case .within(let start, let end):
                return "\(start)-\(end)"
            }
        }
    }
}

extension HTTPHeaders.ContentRange {
    /// Represents the value of the `Content-Range` request header.
    ///
    /// See https://developer.mozilla.org/en-US/docs/Web/HTTP/Headers/Content-Range
    public enum Value : Equatable {
        case within(start: Int, end: Int)
        case withinWithLimit(start: Int, end: Int, limit: Int)
        case any(size: Int)
        
        ///Parses a string representing a response range in one of the following formats:
        ///
        ///- `<range-start>-<range-end>/<size>`
        ///- `<range-start>-<range-end>/*`
        ///- `*/<size>`
        ///
        /// - parameters:
        ///     - requestStr: String representing the response range
        /// - returns: A `HTTPHeaders.ContentRange.Value` if the `responseStr` is valid, `nil` otherwise.
        public static func from<T>(responseStr: T) -> HTTPHeaders.ContentRange.Value? where T : StringProtocol {
            let ranges = responseStr.split(separator: "-", omittingEmptySubsequences: false)
                .map { $0.trimmingCharacters(in: .whitespacesAndNewlines) }

            switch ranges.count {
            case 1:
                let anyRangeOfSize = ranges[0].split(separator: "/", omittingEmptySubsequences: false)
                guard anyRangeOfSize.count == 2,
                    anyRangeOfSize[0] == "*",
                    let size = Int(anyRangeOfSize[1]) else {
                        return nil
                }
                return .any(size: size)
            case 2:
                guard let start = Int(ranges[0]) else {
                    return nil
                }
                let limits = ranges[1].split(separator: "/", omittingEmptySubsequences: false)
                guard limits.count == 2, let end = Int(limits[0]) else {
                    return nil
                }
                if limits[1] == "*" {
                    return .within(start: start, end: end)
                }
                guard let limit = Int(limits[1]) else {
                    return nil
                }
                return .withinWithLimit(start: start, end: end, limit: limit)
            default: return nil
            }
        }
        
        ///Serializes `HTTPHeaders.Range.Value` to a string for use within the HTTP `Content-Range` header.
        public func serialize() -> String {
            switch self {
            case .any(let size):
                return "*/\(size)"
            case .within(let start, let end):
                return "\(start)-\(end)/*"
            case .withinWithLimit(let start, let end, let limit):
                return "\(start)-\(end)/\(limit)"
            }
        }
    }
}

extension HTTPHeaders.Range.Value {
    
    ///Converts this `HTTPHeaders.Range.Value` to a `HTTPHeaders.ContentRange.Value` with the given `limit`.
    public func asResponseContentRange(limit: Int) throws -> HTTPHeaders.ContentRange.Value {
        switch self {
        case .start(let start):
            guard start <= limit, start >= 0 else {
                throw Abort(.badRequest)
            }
            return .withinWithLimit(start: start, end: limit - 1, limit: limit)
        case .tail(let end):
            guard end <= limit, end >= 0 else {
                throw Abort(.badRequest)
            }
            return .withinWithLimit(start: (limit - end), end: limit - 1, limit: limit)
        case .within(let start, let end):
<<<<<<< HEAD
            guard start >= 0, end >= 0, start < end, start <= limit else {
=======
            guard start >= 0, end >= 0, start <= end, start <= limit, end <= limit else {
>>>>>>> d53f7fdb
                throw Abort(.badRequest)
            }
            
            let endToRequest = min(end, limit)
            return .withinWithLimit(start: start, end: endToRequest, limit: limit)
        }
    }
}<|MERGE_RESOLUTION|>--- conflicted
+++ resolved
@@ -263,11 +263,7 @@
             }
             return .withinWithLimit(start: (limit - end), end: limit - 1, limit: limit)
         case .within(let start, let end):
-<<<<<<< HEAD
             guard start >= 0, end >= 0, start < end, start <= limit else {
-=======
-            guard start >= 0, end >= 0, start <= end, start <= limit, end <= limit else {
->>>>>>> d53f7fdb
                 throw Abort(.badRequest)
             }
             
