--- conflicted
+++ resolved
@@ -5,18 +5,13 @@
 import HTTPTypes
 
 public enum EndpointCacheError: Swift.Error {
-<<<<<<< HEAD
     case unexpectedResponseStatus(HTTPStatus, uri: URI)
-    case contentDecodeFailure(Error)
+    case contentDecodeFailure(any Error)
 
     @available(*, deprecated, renamed: "unexpectedResponseStatus")
     public static func unexpctedResponseStatus(_ status: HTTPStatus, uri: URI) -> Self {
         .unexpectedResponseStatus(status, uri: uri)
     }
-=======
-    case unexpctedResponseStatus(HTTPStatus, uri: URI)
-    case contentDecodeFailure(any Error)
->>>>>>> e2c36791
 }
 
 /// Handles the complexities of HTTP caching.
