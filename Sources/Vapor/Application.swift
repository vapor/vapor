public final class Application {
    public var environment: Environment
    public var providers: Providers
    public let eventLoopGroup: EventLoopGroup
    public let sync: Lock
    public var userInfo: [AnyHashable: Any]
    public private(set) var didShutdown: Bool
    public var logger: Logger
    private var isBooted: Bool
    
    public init(_ environment: Environment = .development) {
        self.environment = environment
        self.providers = .init()
        self.eventLoopGroup = MultiThreadedEventLoopGroup(numberOfThreads: System.coreCount)
        self.sync = .init()
        self.userInfo = [:]
        self.didShutdown = false
        self.logger = .init(label: "codes.vapor.application")
        self.isBooted = false
        self.use(Core.self)
        self.use(HTTP.self)
        self.use(Views.self)
        self.use(Sessions.self)
    }

    public func use<T>(_ provider: T.Type) where T: Provider {
        let provider = T(self)
        self.providers.add(provider)
    }
    
    public func run() throws {
        defer { self.shutdown() }
        do {
            try self.start()
            try self.running?.onStop.wait()
        } catch {
            self.logger.report(error: error)
            throw error
        }
    }
    
    public func start() throws {
        try self.boot()
<<<<<<< HEAD
        let command = self.make(Commands.self).group()
        let console = self.make(Console.self)
        try console.run(command, input: self.environment.commandInput)
=======
        let eventLoop = self.eventLoopGroup.next()
        try self.loadDotEnv(on: eventLoop).wait()
        let command = self.commands.group()
        try self.console.run(command, input: self.environment.commandInput)
>>>>>>> cd19cffb
    }

    public func boot() throws {
        guard !self.isBooted else {
            return
        }
        self.isBooted = true
        try self.providers.boot()
    }
    
    public func loadDotEnv(on eventLoop: EventLoop) -> EventLoopFuture<Void> {
        let directoryConfig = DirectoryConfiguration.detect()
        return DotEnvFile.load(
<<<<<<< HEAD
            path: directoryConfig.workingDirectory + ".env",
            fileio: .init(threadPool: self.make()),
=======
            path: ".env",
            fileio: .init(threadPool: self.threadPool),
>>>>>>> cd19cffb
            on: eventLoop
        ).recover { error in
            self.logger.debug("Could not load .env file: \(error)")
        }
    }
    
    public func shutdown() {
        assert(!self.didShutdown, "Application has already shut down")
        self.logger.debug("Application shutting down")

        self.logger.trace("Shutting down providers")
        self.providers.shutdown()
        self.providers.clear()
        
        self.logger.trace("Clearing Application.userInfo")
        self.userInfo = [:]

        self.logger.trace("Shutting down EventLoopGroup")
        do {
            try self.eventLoopGroup.syncShutdownGracefully()
        } catch {
            self.logger.error("Shutting down EventLoopGroup failed: \(error)")
        }

        self.didShutdown = true
        self.logger.trace("Application shutdown complete")
    }
    
    deinit {
        self.logger.trace("Application deinitialized, goodbye!")
        if !self.didShutdown {
            assertionFailure("Application.shutdown() was not called before Application deinitialized.")
        }
    }
}<|MERGE_RESOLUTION|>--- conflicted
+++ resolved
@@ -41,16 +41,8 @@
     
     public func start() throws {
         try self.boot()
-<<<<<<< HEAD
-        let command = self.make(Commands.self).group()
-        let console = self.make(Console.self)
+        let command = self.commands.group()
         try console.run(command, input: self.environment.commandInput)
-=======
-        let eventLoop = self.eventLoopGroup.next()
-        try self.loadDotEnv(on: eventLoop).wait()
-        let command = self.commands.group()
-        try self.console.run(command, input: self.environment.commandInput)
->>>>>>> cd19cffb
     }
 
     public func boot() throws {
@@ -64,13 +56,8 @@
     public func loadDotEnv(on eventLoop: EventLoop) -> EventLoopFuture<Void> {
         let directoryConfig = DirectoryConfiguration.detect()
         return DotEnvFile.load(
-<<<<<<< HEAD
             path: directoryConfig.workingDirectory + ".env",
-            fileio: .init(threadPool: self.make()),
-=======
-            path: ".env",
             fileio: .init(threadPool: self.threadPool),
->>>>>>> cd19cffb
             on: eventLoop
         ).recover { error in
             self.logger.debug("Could not load .env file: \(error)")
