public protocol LockKey { }

public final class Application {
    public var environment: Environment
    public let eventLoopGroupProvider: EventLoopGroupProvider
    public let eventLoopGroup: EventLoopGroup
    public var storage: Storage
    public var userInfo: [AnyHashable: Any]
    public private(set) var didShutdown: Bool
    public var logger: Logger
    private var isBooted: Bool

    public struct Lifecycle {
        var handlers: [LifecycleHandler]
        init() {
            self.handlers = []
        }

        public mutating func use(_ handler: LifecycleHandler) {
            self.handlers.append(handler)
        }
    }
    public var lifecycle: Lifecycle

    public final class Locks {
        public let main: Lock
        var storage: [ObjectIdentifier: Lock]

        init() {
            self.main = .init()
            self.storage = [:]
        }

        public func lock<Key>(for key: Key.Type) -> Lock
            where Key: LockKey
        {
            self.main.lock()
            defer { self.main.unlock() }
            if let existing = self.storage[ObjectIdentifier(Key.self)] {
                return existing
            } else {
                let new = Lock()
                self.storage[ObjectIdentifier(Key.self)] = new
                return new
            }
        }
    }
    public var locks: Locks
    public var sync: Lock {
        self.locks.main
    }
    
    public enum EventLoopGroupProvider {
        case shared(EventLoopGroup)
        case createNew
    }

<<<<<<< HEAD
    public init(
        _ environment: Environment = .development,
        _ eventLoopGroupProvider: EventLoopGroupProvider = .createNew
    ) {
=======
    public init(_ environment: Environment = .development) {
        Backtrace.install()
>>>>>>> b3e87b87
        self.environment = environment
        self.eventLoopGroupProvider = eventLoopGroupProvider
        switch eventLoopGroupProvider {
        case .shared(let group):
            self.eventLoopGroup = group
        case .createNew:
            self.eventLoopGroup = MultiThreadedEventLoopGroup(numberOfThreads: System.coreCount)
        }
        self.locks = .init()
        self.userInfo = [:]
        self.didShutdown = false
        self.logger = .init(label: "codes.vapor.application")
        self.storage = .init(logger: self.logger)
        self.lifecycle = .init()
        self.isBooted = false
        self.core.initialize()
        self.views.initialize()
        self.sessions.initialize()
        self.sessions.use(.memory)
        self.commands.use(self.server.command, as: "serve", isDefault: true)
        self.commands.use(RoutesCommand(), as: "routes")
        self.loadDotEnv()
    }
    
    public func run() throws {
        do {
            try self.start()
            try self.running?.onStop.wait()
        } catch {
            self.logger.report(error: error)
            throw error
        }
    }
    
    public func start() throws {
        try self.boot()
        let command = self.commands.group()
        var context = CommandContext(console: self.console, input: self.environment.commandInput)
        context.application = self
        try self.console.run(command, with: context)
    }

    public func boot() throws {
        guard !self.isBooted else {
            return
        }
        self.isBooted = true
        try self.lifecycle.handlers.forEach { try $0.willBoot(self) }
        try self.lifecycle.handlers.forEach { try $0.didBoot(self) }
    }
    
    private func loadDotEnv() {
        do {
            try DotEnvFile.load(
                path: ".env",
                fileio: .init(threadPool: self.threadPool),
                on: self.eventLoopGroup.next()
            ).wait()
        } catch {

            self.logger.debug("Could not load .env file: \(error)")
        }
    }
    
    public func shutdown() {
        assert(!self.didShutdown, "Application has already shut down")
        self.logger.debug("Application shutting down")

        self.logger.trace("Shutting down providers")
        self.lifecycle.handlers.forEach { $0.shutdown(self) }
        self.lifecycle.handlers = []
        
        self.logger.trace("Clearing Application storage")
        self.storage.shutdown()
        self.storage.clear()
        self.userInfo = [:]

        switch self.eventLoopGroupProvider {
        case .shared:
            self.logger.trace("Running on shared EventLoopGroup. Not shutting down EventLoopGroup")
        case .createNew:
            self.logger.trace("Shutting down EventLoopGroup")
            do {
                try self.eventLoopGroup.syncShutdownGracefully()
            } catch {
                self.logger.error("Shutting down EventLoopGroup failed: \(error)")
            }
        }

        self.didShutdown = true
        self.logger.trace("Application shutdown complete")
    }
    
    deinit {
        self.logger.trace("Application deinitialized, goodbye!")
        if !self.didShutdown {
            assertionFailure("Application.shutdown() was not called before Application deinitialized.")
        }
    }
}<|MERGE_RESOLUTION|>--- conflicted
+++ resolved
@@ -55,15 +55,11 @@
         case createNew
     }
 
-<<<<<<< HEAD
     public init(
         _ environment: Environment = .development,
         _ eventLoopGroupProvider: EventLoopGroupProvider = .createNew
     ) {
-=======
-    public init(_ environment: Environment = .development) {
         Backtrace.install()
->>>>>>> b3e87b87
         self.environment = environment
         self.eventLoopGroupProvider = eventLoopGroupProvider
         switch eventLoopGroupProvider {
