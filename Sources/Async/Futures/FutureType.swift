--- conflicted
+++ resolved
@@ -34,15 +34,10 @@
     /// Adds a handler to be asynchronously executed on
     /// completion of this future.
     ///
-<<<<<<< HEAD
     /// Will *not* be executed if an error occurrs
-    public func `do`(_ callback: @escaping ExpectationCallback) -> Self {
-=======
-    /// Will *not* be executed if an error occurs
     ///
     /// http://localhost:8000/async/promise-future-introduction/#on-future-completion
-    public func then(callback: @escaping ExpectationCallback) -> Self {
->>>>>>> 94165bfe
+    public func `do`(_ callback: @escaping ExpectationCallback) -> Self {
         addAwaiter { result in
             guard let ex = result.expectation else {
                 return
@@ -59,13 +54,9 @@
     ///
     /// Will *only* be executed if an error occurred.
     //// Successful results will not call this handler.
-<<<<<<< HEAD
-    public func `catch`(_ callback: @escaping ErrorCallback) {
-=======
     ///
     /// http://localhost:8000/async/promise-future-introduction/#on-future-completion
-    public func `catch`(callback: @escaping ErrorCallback) {
->>>>>>> 94165bfe
+    public func `catch`(_ callback: @escaping ErrorCallback) {
         addAwaiter { result in
             guard let er = result.error else {
                 return
