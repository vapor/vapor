--- conflicted
+++ resolved
@@ -14,15 +14,9 @@
 
     /// Create a new CFile
     /// FIXME: add cache maximum
-<<<<<<< HEAD
     public init(on eventLoop: EventLoop) {
         self.cache = [:]
         self.queue = eventLoop.queue
-=======
-    public init(on worker: Worker) {
-        self.cache = [:]
-        self.queue = worker.eventLoop.queue
->>>>>>> 503de6b0
     }
 
     /// See FileReader.read
