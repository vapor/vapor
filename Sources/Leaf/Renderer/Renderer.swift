--- conflicted
+++ resolved
@@ -16,8 +16,7 @@
     /// Views base directory.
     public let viewsDir: String
     
-<<<<<<< HEAD
-    var mustCache: Bool
+    var shouldCache: Bool
     
     let eventLoop: EventLoop
 
@@ -25,23 +24,9 @@
     public init(config: LeafConfig, on eventLoop: EventLoop) {
         self.tags = config.tags
         self.viewsDir = config.viewsDir.finished(with: "/")
-        self.mustCache = config.cache
+        self.shouldCache = config.shouldCache
         self.fileReader = config.fileReaderFactory(eventLoop)
         self.eventLoop = eventLoop
-=======
-    /// If `true`, this Leaf renderer caches it's loaded in the FileReader templates
-    var shouldCache: Bool
-    
-    let context: Context
-    
-    /// Create a new Leaf renderer.
-    public init(config: LeafConfig, context: Context) {
-        self.tags = config.tags
-        self.viewsDir = config.viewsDir.finished(with: "/")
-        self.shouldCache = config.shouldCache
-        self.fileReader = config.fileFactory(context)
-        self.context = context
->>>>>>> 503de6b0
     }
 
     // ASTs only need to be parsed once
@@ -71,16 +56,11 @@
             _cachedASTs[hash] = ast
         }
 
-
         let serializer = Serializer(
             ast: ast,
             renderer: self,
             context: context,
-<<<<<<< HEAD
             on: eventLoop
-=======
-            serviceContext: self.context
->>>>>>> 503de6b0
         )
 
         serializer.serialize().do { data in
@@ -130,17 +110,10 @@
 
         let data: Future<Data>
 
-<<<<<<< HEAD
-        if self.mustCache {
-            data = self.fileReader.cachedRead(at: fullPath)
-        } else {
-            data = self.fileReader.read(at: fullPath)
-=======
         if self.shouldCache {
             data = fileReader.cachedRead(at: fullPath)
         } else {
-            data = fileReader.read(at: fullPath)
->>>>>>> 503de6b0
+            data = self.fileReader.read(at: fullPath)
         }
             
         data.do { view in
