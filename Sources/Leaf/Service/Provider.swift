--- conflicted
+++ resolved
@@ -4,7 +4,6 @@
 import Foundation
 import Service
 
-<<<<<<< HEAD
 /// Used to configure Leaf renderer.
 public struct LeafConfig {
     /// Create a file reader & cache for the supplied queue
@@ -13,23 +12,21 @@
     let tags: [String: LeafTag]
     let viewsDir: String
     let fileReaderFactory: FileReaderFactory
-    let cache: Bool
+    let shouldCache: Bool
 
     public init(
         tags: [String: LeafTag] = defaultTags,
         viewsDir: String = "/",
-        cache: Bool = true,
-        fileReaderFactory: @escaping FileReaderFactory = File.init
+        shouldCache: Bool = true,
+        fileReaderFactory: @escaping FileReaderFactory = BasicFileReader.init
     ) {
         self.tags = tags
         self.viewsDir = viewsDir
         self.fileReaderFactory = fileReaderFactory
-        self.cache = cache
+        self.shouldCache = shouldCache
     }
 }
 
-=======
->>>>>>> 503de6b0
 public final class LeafProvider: Provider {
     /// See Service.Provider.repositoryName
     public static let repositoryName = "leaf"
@@ -51,7 +48,7 @@
     }
 
     /// See Service.Provider.boot
-    public func boot(_ context: Context) throws { }
+    public func boot(_ container: Container) throws { }
 }
 
 fileprivate let leafRendererKey = "leaf:renderer"
@@ -80,28 +77,20 @@
     }
 }
 
+
 public protocol ViewRenderer {
-<<<<<<< HEAD
     /// Renders a view using the supplied encodable context and worker.
-=======
->>>>>>> 503de6b0
     func make(_ path: String, context: Encodable) throws -> Future<View>
 }
 
 extension ViewRenderer {
-<<<<<<< HEAD
     /// Renders a view without a context.
     func make(_ path: String) throws -> Future<View> {
         return try make(path, context: nil as String?)
     }
 
-    /// Renders a view using the supplied dictionary.
-    func make(_ path: String, _ context: [String: Encodable]) throws -> Future<View> {
-        return try make(path, context: context as Encodable)
-=======
     /// See ViewRenderer.make
     public func make(_ path: String, _ context: [String: Encodable]) throws -> Future<View> {
         return try make(path, context: context)
->>>>>>> 503de6b0
     }
 }