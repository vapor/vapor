--- conflicted
+++ resolved
@@ -6,14 +6,6 @@
 
 /// Used to configure Leaf renderer.
 public struct LeafConfig {
-<<<<<<< HEAD
-    let tags: [String: Tag]
-    let fileFactory: LeafRenderer.FileFactory
-
-    public init(
-        tags: [String: Tag],
-        fileFactory: @escaping LeafRenderer.FileFactory
-=======
     let tags: [String: LeafTag]
     let viewsDir: String
     let fileFactory: LeafRenderer.FileFactory
@@ -22,7 +14,6 @@
         tags: [String: LeafTag] = defaultTags,
         viewsDir: String = "/",
         fileFactory: @escaping LeafRenderer.FileFactory = File.init
->>>>>>> 22220ed1
     ) {
         self.tags = tags
         self.viewsDir = viewsDir
@@ -41,13 +32,8 @@
         services.register(ViewRenderer.self) { container -> LeafRenderer in
             let config = try container.make(LeafConfig.self, for: LeafRenderer.self)
             return LeafRenderer(
-<<<<<<< HEAD
-                tags: config.tags,
-                fileFactory: config.fileFactory
-=======
                 config: config,
                 on: container
->>>>>>> 22220ed1
             )
         }
 
@@ -90,7 +76,7 @@
 public protocol ViewRenderer {
     /// Renders a view using the supplied encodable context and worker.
     func make<E>(_ path: String, _ context: E) throws -> Future<View>
-        where E: Encodable
+    where E: Encodable
 }
 
 extension ViewRenderer {
