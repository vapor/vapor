--- conflicted
+++ resolved
@@ -7,17 +7,10 @@
     let ast: [Syntax]
     var context: LeafData
     let renderer: LeafRenderer
-<<<<<<< HEAD
-    let worker: Worker
-
-    /// Creates a new Serializer.
-    public init(ast: [Syntax], renderer: LeafRenderer,  context: LeafData, worker: Worker) {
-=======
     let eventLoop: EventLoop
 
     /// Creates a new Serializer.
     public init(ast: [Syntax], renderer: LeafRenderer,  context: LeafData, on eventLoop: EventLoop) {
->>>>>>> 22220ed1
         self.ast = ast
         self.context = context
         self.renderer = renderer
@@ -40,27 +33,27 @@
                     body: body,
                     chained: chained,
                     source: syntax.source
-                ).do { context in
-                    guard let context = context else {
-                        promise.complete(Data())
-                        return
-                    }
-
-                    guard let data = context.data else {
-                        promise.fail(SerializerError.unexpectedTagData(name: name, source: syntax.source))
-                        return
-                    }
-
-                    promise.complete(data)
-                }.catch { error in
-                    promise.fail(error)
+                    ).do { context in
+                        guard let context = context else {
+                            promise.complete(Data())
+                            return
+                        }
+
+                        guard let data = context.data else {
+                            promise.fail(SerializerError.unexpectedTagData(name: name, source: syntax.source))
+                            return
+                        }
+
+                        promise.complete(data)
+                    }.catch { error in
+                        promise.fail(error)
                 }
             default:
                 promise.fail(SerializerError.unexpectedSyntax(syntax))
             }
             parts.append(promise.future)
         }
-        
+
         return parts.map { data in
             return Data(data.joined())
         }
@@ -75,7 +68,7 @@
         body: [Syntax]?,
         chained: Syntax?,
         source: Source
-    ) -> Future<LeafData?> {
+        ) -> Future<LeafData?> {
         return then { () -> Future<LeafData?> in
             guard let tag = self.renderer.tags[name] else {
                 throw SerializerError.unknownTag(name: name, source: source)
@@ -85,8 +78,8 @@
                 let inputPromise = Promise(LeafData.self)
                 self.resolveSyntax(parameter).do { input in
                     inputPromise.complete(input ?? .null)
-                }.catch { error in
-                    inputPromise.fail(error)
+                    }.catch { error in
+                        inputPromise.fail(error)
                 }
                 return inputPromise.future
             }
@@ -99,30 +92,30 @@
                     source: source,
                     on: self.eventLoop
                 )
-                
+
                 return try tag.render(
                     parsed: parsed,
                     context: &self.context,
                     renderer: self.renderer
-                ).then { data -> Future<LeafData?> in
-                    if let data = data {
-                        return Future(data)
-                    } else if let chained = chained {
-                        switch chained.kind {
-                        case .tag(let name, let params, let body, let c):
-                            return self.renderTag(
-                                name: name,
-                                parameters: params,
-                                body: body,
-                                chained: c,
-                                source: chained.source
-                            )
-                        default:
-                            throw SerializerError.unexpectedSyntax(chained)
+                    ).then { data -> Future<LeafData?> in
+                        if let data = data {
+                            return Future(data)
+                        } else if let chained = chained {
+                            switch chained.kind {
+                            case .tag(let name, let params, let body, let c):
+                                return self.renderTag(
+                                    name: name,
+                                    parameters: params,
+                                    body: body,
+                                    chained: c,
+                                    source: chained.source
+                                )
+                            default:
+                                throw SerializerError.unexpectedSyntax(chained)
+                            }
+                        } else {
+                            return Future(nil)
                         }
-                    } else {
-                        return Future(nil)
-                    }
                 }
             }
         }
@@ -147,8 +140,8 @@
             )
             serializer.serialize().do { bytes in
                 promise.complete(.data(bytes))
-            }.catch { error in
-                promise.fail(error)
+                }.catch { error in
+                    promise.fail(error)
             }
         }
         return promise.future
@@ -172,31 +165,31 @@
             l.do { l in
                 r.do { r in
                     promise.complete(.bool(l != r))
-                }.catch { error in
-                    promise.fail(error)
-                }
-            }.catch { error in
-                promise.fail(error)
+                    }.catch { error in
+                        promise.fail(error)
+                }
+                }.catch { error in
+                    promise.fail(error)
             }
         case .and:
             l.do { l in
                 r.do { r in
                     promise.complete(.bool(l?.bool != false && r?.bool != false))
-                }.catch { error in
-                    promise.fail(error)
-                }
-            }.catch { error in
-                promise.fail(error)
+                    }.catch { error in
+                        promise.fail(error)
+                }
+                }.catch { error in
+                    promise.fail(error)
             }
         case .or:
             r.do { r in
                 l.do { l in
                     promise.complete(.bool(l?.bool != false || r?.bool != false))
-                }.catch { error in
-                    promise.fail(error)
-                }
-            }.catch { error in
-                promise.fail(error)
+                    }.catch { error in
+                        promise.fail(error)
+                }
+                }.catch { error in
+                    promise.fail(error)
             }
         default:
             l.do { l in
@@ -221,11 +214,11 @@
                     } else {
                         promise.complete(.bool(false))
                     }
-                }.catch { error in
-                    promise.fail(error)
-                }
-            }.catch { error in
-                promise.fail(error)
+                    }.catch { error in
+                        promise.fail(error)
+                }
+                }.catch { error in
+                    promise.fail(error)
             }
         }
 
@@ -240,20 +233,20 @@
         case .constant(let constant):
             resolveConstant(constant).do { data in
                 promise.complete(data)
-            }.catch { error in
-                promise.fail(error)
+                }.catch { error in
+                    promise.fail(error)
             }
         case .expression(let op, let left, let right):
             resolveExpression(op, left: left, right: right).do { data in
                 promise.complete(data)
-            }.catch { error in
-                promise.fail(error)
+                }.catch { error in
+                    promise.fail(error)
             }
         case .identifier(let id):
             contextFetch(path: id).do { value in
                 promise.complete(value ?? .null)
-            }.catch { error in
-                promise.fail(error)
+                }.catch { error in
+                    promise.fail(error)
             }
         case .tag(let name, let parameters, let body, let chained):
             return renderTag(
@@ -269,8 +262,8 @@
                 let promise = Promise(LeafData?.self)
                 contextFetch(path: id).do { data in
                     promise.complete(.bool(data?.bool == true))
-                }.catch { error in
-                    promise.fail(error)
+                    }.catch { error in
+                        promise.fail(error)
                 }
             case .constant(let c):
                 switch c {
@@ -317,8 +310,8 @@
                 fut.do { value in
                     current = value
                     handle(path)
-                }.catch { error in
-                    promise.fail(error)
+                    }.catch { error in
+                        promise.fail(error)
                 }
             default:
                 promise.complete(nil)
@@ -333,4 +326,4 @@
 
         return promise.future
     }
-}
+}