import Async

<<<<<<< HEAD
public final class Contains: Leaf.Tag {
=======
public final class Contains: Leaf.LeafTag {
    public init() {}
    
>>>>>>> 22220ed1
    public func render(parsed: ParsedTag, context: inout LeafData, renderer: LeafRenderer) throws -> Future<LeafData?> {
        let promise = Promise(LeafData?.self)

        try parsed.requireParameterCount(2)

        if let array = parsed.parameters[0].array {
            let compare = parsed.parameters[1]
            promise.complete(.bool(array.contains(compare)))
        } else {
            promise.complete(.bool(false))
        }

        return promise.future
    }
}<|MERGE_RESOLUTION|>--- conflicted
+++ resolved
@@ -1,12 +1,8 @@
 import Async
 
-<<<<<<< HEAD
-public final class Contains: Leaf.Tag {
-=======
-public final class Contains: Leaf.LeafTag {
+public final class Contains: LeafTag {
     public init() {}
-    
->>>>>>> 22220ed1
+
     public func render(parsed: ParsedTag, context: inout LeafData, renderer: LeafRenderer) throws -> Future<LeafData?> {
         let promise = Promise(LeafData?.self)
 
