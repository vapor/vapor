import Vapor

let app = Application()

app.hash.key = app.config.get("app.hash.key", "default-key")

//MARK: Basic

app.get("/") { request in
    return try app.view("welcome.html")
}

app.get("test") { request in
    return "123"
}

//MARK: Resource

app.resource("users", controller: UserController.self)

//MARK: Request data

app.post("jsondata") { request in
    print(request.data.json?["hi"]?.string)
    return "yup"
}

//MARK: Type safe routing

app.get("test", Int.self, String.self) { request, int, string in
    return Json([
        "message": "Int \(int) String \(string)"
    ])
}

//MARK: Json

app.get("json") { request in
    return Json([
        "number": 123,
        "text": "unicorns",
        "bool": false,
        "nested": ["one", 2, false]
    ])
}

app.post("json") { request in
    //parse a key inside the received json
    guard let count = request.data["unicorns"]?.int else {
        return Response(error: "No unicorn count provided")
    }
    return "Received \(count) unicorns"
}

app.post("form") { request in
    guard let name = request.data["name"]?.string else {
        return Response(error: "No name provided")
    }

    return "Hello \(name)"
}

app.get("redirect") { request in
    return Response(redirect: "http://qutheory.io:8001")
}

app.post("json2") { request in
    //parse a key inside the received json
    guard let count = request.data["unicorns"]?.int else {
        return Response(error: "No unicorn count provided")
    }
    return Response(status: .created, json: Json(["message":"Received \(count) unicorns"]))
}

app.group("abort") {
    app.get("400") { request in
        throw Abort.badRequest
    }

    app.get("404") { request in
        throw Abort.notFound
    }

    app.get("420") { request in
        throw Abort.custom(status: .enhanceYourCalm, message: "Enhance your calm")
    }

    app.get("500") { request in
        throw Abort.internalServerError
    }
}

enum Error: ErrorProtocol {
    case Unhandled
}

app.get("error") { request in
    throw Error.Unhandled
}

//MARK: Session

app.get("session") { request in
    request.session?["name"] = "Vapor"
    return "Session set"
}

app.get("login") { request in
    guard let id = request.session?["id"] else {
        throw Abort.badRequest
    }

    return Json([
        "id": id
    ])
}

app.post("login") { request in
    guard
        let email = request.data["email"]?.string,
        let password = request.data["password"]?.string
    else {
        throw Abort.badRequest
    }

    guard email == "user@qutheory.io" && password == "test123" else {
        throw Abort.badRequest
    }

    request.session?["id"] = "123"

    return Json([
        "message": "Logged in"
    ])
}

app.get("cookies") { request in
    var response = Json([
        "cookies": "\(request.cookies)"
    ]).makeResponse()

    response.cookies["cookie-1"] = "value-1"
    response.cookies["hello"] = "world"

    return response
}

//MARK: Middleware

app.middleware(AuthMiddleware()) {
    app.get("protected") { request in
        return Json([
            "message": "Welcome authorized user"
        ])
    }
}

<<<<<<< HEAD
app.start()
=======
//MARK: Async

app.get("async") { request in
    var response = Response(async: { stream in
        try stream.send("hello".data)
    })
    response.headers["Content-Type"] = "text/plain"
    response.headers["Transfer-Encoding"] = ""
    response.headers["Content-Length"] = 5
    return response
}

app.start(port: 8080)
>>>>>>> 56fd1d5d
<|MERGE_RESOLUTION|>--- conflicted
+++ resolved
@@ -155,9 +155,6 @@
     }
 }
 
-<<<<<<< HEAD
-app.start()
-=======
 //MARK: Async
 
 app.get("async") { request in
@@ -170,5 +167,4 @@
     return response
 }
 
-app.start(port: 8080)
->>>>>>> 56fd1d5d
+app.start()