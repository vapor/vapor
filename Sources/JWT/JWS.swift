import Crypto
import Foundation

fileprivate let jwsFields = ["typ", "cty", "alg", "jku", "jwk", "kid"]

/// Errors related to JWT
enum JWTError: Error {
    /// Happens when deserialization isn't possible according to spec
    case invalidJWS
    
    /// If the JOSE header is invalid
    ///
    /// Primarily when the critical fields array contains invalid fields
    case invalidJOSE
    
    /// If the signature validation reported an incorrect signature
    case invalidSignature
    
    /// An unsupported feature
    case unsupported
    
    case claimExpired
    
    case claimedTooSoon
    
    case invalidAudience
}

public struct JWTSigner {
    var secret: Data
    var identifier: String
    
    init(secret: Data, identifier: String) {
        self.secret = secret
        self.identifier = identifier
    }
    
    /// Signs the message and returns the UTF8 of this message
    ///
    /// Can be transformed into a String like so:
    ///
    /// ```swift
    /// let signed = try jws.sign()
    /// let signedString = String(bytes: signed, encoding: .utf8)
    /// ```
    public func signPayload<C: JWTPayload>(_ payload: C, using header: JWTHeader) throws -> Data {
        let headerData = try JSONEncoder().encode(header)
        let encodedHeader = Base64Encoder.encode(data: headerData)
        
        let payloadData = try JSONEncoder().encode(payload)
        let encodedPayload = Base64Encoder.encode(data: payloadData)
        
        let signature = try header.algorithm.sign(Data(encodedHeader + [0x2e] + encodedPayload), with: secret)
        let encodedSignature = Base64Encoder.encode(data: signature)
        
        return encodedHeader + [0x2e] + encodedPayload + [0x2e] + encodedSignature
    }
}

/// The header (details) used for signing and processing this JSON Web Signature
public struct JWTHeader: Codable {
    enum CodingKeys: String, CodingKey {
        case algorithm = "alg"
        case signatureType = "typ"
        case payloadType = "cty"
        case criticalFields = "crit"
    }
    
    /// The algorithm used with the signing
    public var algorithm: Algorithm
    
    /// The Signature's Content Type
    public var signatureType: String?
    
    /// The Payload's Content Type
    public var payloadType: String?
    
    public var criticalFields: [String]?
    
    /// The algorithm to use for signing
    public enum Algorithm: String, Codable {
        /// HMAC SHA256
        case HS256
        
        /// HMAC SHA384
        case HS384
        
        /// HMAC SHA512
        case HS512
        
        internal func sign(_ data: Data, with secret: Data) throws -> Data {
            switch self {
            case .HS256:
                return HMAC<SHA256>.authenticate(data, withKey: secret)
            case .HS384:
                return HMAC<SHA384>.authenticate(data, withKey: secret)
            case .HS512:
                return HMAC<SHA512>.authenticate(data, withKey: secret)
            }
        }
    }
}

/// JSON Web Signature (signature based JSON Web Token)
<<<<<<< HEAD
extension JWTPayload {
=======
public struct JSONWebSignature<C: Codable>: Codable {
    /// The headers linked to this message
    ///
    /// A Web Token can be signed by multiple headers
    ///
    /// Currently we don't support anything other than 1 header
    private var headers: [Header]
    
    /// The JSON payload within this message
    public var payload: C
    
    /// The secret that is used by all authorized parties to sign messages
    private var secret: Data
    
    /// Signs the message and returns the UTF8 encoded String of this message
    public func signedString(_ header: Header? = nil) throws -> String {
        let signed = try sign(header)
        
        guard let string = String(bytes: signed, encoding: .utf8) else {
            throw JWTError.unsupported
        }
        
        return string
    }
    
    /// Signs the message and returns the UTF8 of this message
    ///
    /// Can be transformed into a String like so:
    ///
    /// ```swift
    /// let signed = try jws.sign()
    /// let signedString = String(bytes: signed, encoding: .utf8)
    /// ```
    public func sign(_ header: Header? = nil) throws -> Data {
        let usedHeader: Header
        
        if let header = header {
            usedHeader = header
        } else {
            guard let header = headers.first else {
                throw JWTError.unsupported
            }
            
            usedHeader = header
        }
        
        let headerData = try JSONEncoder().encode(usedHeader)
        let encodedHeader = Base64Encoder.encode(data: headerData)
        
        let payloadData = try JSONEncoder().encode(payload)
        let encodedPayload = Base64Encoder.encode(data: payloadData)
        
        let signature = try usedHeader.algorithm.sign(Data(encodedHeader + Data([0x2e]) + encodedPayload), with: secret)
        let encodedSignature = Base64Encoder.encode(data: signature)
        
        return encodedHeader + Data([0x2e]) + encodedPayload + Data([0x2e]) + encodedSignature
    }
    
    /// Creates a new JSON Web Signature from predefined data
    public init(headers: [Header], payload: C, secret: Data) {
        self.headers = headers
        self.payload = payload
        self.secret = secret
    }
    
>>>>>>> 1ca3837a
    /// Parses a JWT String into a JSON Web Signature
    ///
    /// Verifies using the provided secret
    ///
    /// - throws: When the signature is invalid or the JWT is invalid
    public init(from string: String, verifiedWith signer: JWTSigner) throws {
        try self.init(from: Data(string.utf8), verifiedWith: signer)
    }
    
    /// Parses a JWT UTF8 String into a JSON Web Signature
    ///
    /// Verifies using the provided secret
    ///
    /// - throws: When the signature is invalid or the JWT is invalid
    public init(from data: Data, verifiedWith signer: JWTSigner) throws {
        let parts = data.split(separator: 0x2e)
        
        switch parts.count {
        case 3:
            let headerData = try Base64Decoder.decode(data: Data(parts[0]))
            let payloadData = try Base64Decoder.decode(data: Data(parts[1]))
            
            let header = try JSONDecoder().decode(JWTHeader.self, from: headerData)
            let payload = try JSONDecoder().decode(Self.self, from: payloadData)
            
            self = payload
            
            guard try signer.signPayload(self, using: header) == data else {
                throw JWTError.invalidSignature
            }
        default:
            throw JWTError.invalidJWS
        }
        
        try self.verify()
    }
}

extension JWTHeader {
    /// Creates a simple HMAC SHA256 header
    public static func hs256() -> JWTHeader {
        return JWTHeader(algorithm: .HS256, signatureType: nil, payloadType: nil, criticalFields: nil)
    }
    
    /// Creates a simple HMAC SHA384 header
    public static func hs384() -> JWTHeader {
        return JWTHeader(algorithm: .HS384, signatureType: nil, payloadType: nil, criticalFields: nil)
    }
    
    /// Creates a simple HMAC SHA512 header
    public static func hs512() -> JWTHeader {
        return JWTHeader(algorithm: .HS512, signatureType: nil, payloadType: nil, criticalFields: nil)
    }
}<|MERGE_RESOLUTION|>--- conflicted
+++ resolved
@@ -101,10 +101,6 @@
     }
 }
 
-/// JSON Web Signature (signature based JSON Web Token)
-<<<<<<< HEAD
-extension JWTPayload {
-=======
 public struct JSONWebSignature<C: Codable>: Codable {
     /// The headers linked to this message
     ///
@@ -170,7 +166,6 @@
         self.secret = secret
     }
     
->>>>>>> 1ca3837a
     /// Parses a JWT String into a JSON Web Signature
     ///
     /// Verifies using the provided secret
