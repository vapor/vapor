// swift-tools-version:6.0
import PackageDescription
import Foundation

let package = Package(
    name: "vapor",
    platforms: [
        .macOS(.v14),
        .iOS(.v16),
        .tvOS(.v16),
        .watchOS(.v8)
    ],
    products: [
        .library(name: "Vapor", targets: ["Vapor"]),
        .library(name: "XCTVapor", targets: ["XCTVapor"]),
        .library(name: "VaporTesting", targets: ["VaporTesting"]),
    ],
    dependencies: [
        // HTTP client library built on SwiftNIO
        .package(url: "https://github.com/swift-server/async-http-client.git", from: "1.24.0"),

        // Sugary extensions for the SwiftNIO library
        .package(url: "https://github.com/vapor/async-kit.git", from: "1.15.0"),
        
        // 💻 APIs for creating interactive CLI tools.
        .package(url: "https://github.com/vapor/console-kit.git", from: "4.14.0"),
        
        // 🔑 Hashing (SHA2, HMAC), encryption (AES), public-key (RSA), and random data generation.
        .package(url: "https://github.com/apple/swift-crypto.git", "1.0.0" ..< "5.0.0"),
        
        // 🚍 High-performance trie-node router.
        .package(url: "https://github.com/vapor/routing-kit.git", from: "4.9.0"),
        
        // 💥 Backtraces for Swift on Linux
        .package(url: "https://github.com/swift-server/swift-backtrace.git", from: "1.1.1"),
        
        // Event-driven network application framework for high performance protocol servers & clients, non-blocking.
        .package(url: "https://github.com/apple/swift-nio.git", from: "2.77.0"),

        // Bindings to OpenSSL-compatible libraries for TLS support in SwiftNIO
        .package(url: "https://github.com/apple/swift-nio-ssl.git", from: "2.8.0"),
        
        // HTTP/2 support for SwiftNIO
        .package(url: "https://github.com/apple/swift-nio-http2.git", from: "1.28.0"),
        
        // Useful code around SwiftNIO.
        .package(url: "https://github.com/apple/swift-nio-extras.git", from: "1.24.0"),
        
        // Swift logging API
        .package(url: "https://github.com/apple/swift-log.git", from: "1.0.0"),
        
        // Swift metrics API
        .package(url: "https://github.com/apple/swift-metrics.git", from: "2.5.0"),
        
        // Swift tracing API
        .package(url: "https://github.com/apple/swift-distributed-tracing.git", from: "1.1.0"),
        
        // Swift service context
        .package(url: "https://github.com/apple/swift-service-context.git", from: "1.0.0"),

        // Swift collection algorithms
        .package(url: "https://github.com/apple/swift-algorithms.git", from: "1.0.0"),
        
        // WebSocket client library built on SwiftNIO
        .package(url: "https://github.com/vapor/websocket-kit.git", from: "2.13.0"),
        
        // MultipartKit, Multipart encoding and decoding
        .package(url: "https://github.com/vapor/multipart-kit.git", from: "4.2.1"),
        
        // Low-level atomic operations
        .package(url: "https://github.com/apple/swift-atomics.git", from: "1.1.0"),
    ],
    targets: [
        // C helpers
        .target(name: "CVaporBcrypt"),
        
        // Vapor
        .target(
            name: "Vapor",
            dependencies: [
                .product(name: "AsyncHTTPClient", package: "async-http-client"),
                .product(name: "AsyncKit", package: "async-kit"),
                .target(name: "CVaporBcrypt"),
                .product(name: "ConsoleKit", package: "console-kit"),
                .product(name: "Logging", package: "swift-log"),
                .product(name: "Metrics", package: "swift-metrics"),
                .product(name: "Tracing", package: "swift-distributed-tracing"),
                .product(name: "ServiceContextModule", package: "swift-service-context"),
                .product(name: "NIO", package: "swift-nio"),
                .product(name: "NIOConcurrencyHelpers", package: "swift-nio"),
                .product(name: "NIOCore", package: "swift-nio"),
                .product(name: "NIOExtras", package: "swift-nio-extras"),
                .product(name: "NIOFoundationCompat", package: "swift-nio"),
                .product(name: "NIOHTTPCompression", package: "swift-nio-extras"),
                .product(name: "NIOHTTP1", package: "swift-nio"),
                .product(name: "NIOHTTP2", package: "swift-nio-http2"),
                .product(name: "NIOSSL", package: "swift-nio-ssl"),
                .product(name: "NIOWebSocket", package: "swift-nio"),
                .product(name: "Crypto", package: "swift-crypto"),
                .product(name: "Algorithms", package: "swift-algorithms"),
                .product(name: "RoutingKit", package: "routing-kit"),
                .product(name: "WebSocketKit", package: "websocket-kit"),
                .product(name: "MultipartKit", package: "multipart-kit"),
                .product(name: "Atomics", package: "swift-atomics"),
                .product(name: "_NIOFileSystem", package: "swift-nio"),
                .product(name: "_NIOFileSystemFoundationCompat", package: "swift-nio"),
            ]
        ),

        // Development
        .executableTarget(
            name: "Development",
            dependencies: [
                .target(name: "Vapor"),
            ],
            resources: [.copy("Resources")],
            swiftSettings: [.enableExperimentalFeature("StrictConcurrency=complete")]
        ),
        
        // Testing
<<<<<<< HEAD
        .target(name: "XCTVapor", dependencies: [
            .target(name: "Vapor"),
        ]),
=======
        .target(
            name: "VaporTestUtils",
            dependencies: [
                .target(name: "Vapor"),
            ],
            swiftSettings: [.enableExperimentalFeature("StrictConcurrency=complete")]
        ),
        .target(
            name: "VaporTesting",
            dependencies: [
                .target(name: "VaporTestUtils"),
                .target(name: "Vapor"),
            ],
            swiftSettings: [.enableExperimentalFeature("StrictConcurrency=complete")]
        ),
        .target(
            name: "XCTVapor",
            dependencies: [
                .target(name: "VaporTestUtils"),
                .target(name: "Vapor"),
            ],
            swiftSettings: [.enableExperimentalFeature("StrictConcurrency=complete")]
        ),
>>>>>>> 4d7456c0
        .testTarget(
            name: "VaporTests",
            dependencies: [
                .product(name: "NIOTestUtils", package: "swift-nio"),
                .target(name: "XCTVapor"),
                .target(name: "VaporTesting"),
                .target(name: "Vapor"),
            ],
            resources: [
                .copy("Utilities/foo.txt"),
                .copy("Utilities/index.html"),
                .copy("Utilities/SubUtilities/"),
                .copy("Utilities/foo bar.html"),
                .copy("Utilities/test.env"),
                .copy("Utilities/my-secret-env-content"),
                .copy("Utilities/expired.crt"),
                .copy("Utilities/expired.key"),
                .copy("Utilities/long-test-file.txt"),
            ]
        ),
    ]
)<|MERGE_RESOLUTION|>--- conflicted
+++ resolved
@@ -118,11 +118,6 @@
         ),
         
         // Testing
-<<<<<<< HEAD
-        .target(name: "XCTVapor", dependencies: [
-            .target(name: "Vapor"),
-        ]),
-=======
         .target(
             name: "VaporTestUtils",
             dependencies: [
@@ -146,7 +141,6 @@
             ],
             swiftSettings: [.enableExperimentalFeature("StrictConcurrency=complete")]
         ),
->>>>>>> 4d7456c0
         .testTarget(
             name: "VaporTests",
             dependencies: [
