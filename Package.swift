<<<<<<< HEAD
// swift-tools-version:6.0
=======
// swift-tools-version:5.9
>>>>>>> 1466c50e
import PackageDescription
import Foundation

let package = Package(
    name: "vapor",
    platforms: [
        .macOS(.v14),
        .iOS(.v16),
        .tvOS(.v16),
        .watchOS(.v8)
    ],
    products: [
        .library(name: "Vapor", targets: ["Vapor"]),
        .library(name: "XCTVapor", targets: ["XCTVapor"]),
    ],
    dependencies: [
        // HTTP client library built on SwiftNIO
        .package(url: "https://github.com/swift-server/async-http-client.git", from: "1.19.0"),
        
        // Sugary extensions for the SwiftNIO library
        .package(url: "https://github.com/vapor/async-kit.git", from: "1.15.0"),
        
        // 💻 APIs for creating interactive CLI tools.
        .package(url: "https://github.com/vapor/console-kit.git", from: "4.14.0"),
        
        // 🔑 Hashing (SHA2, HMAC), encryption (AES), public-key (RSA), and random data generation.
<<<<<<< HEAD
        .package(url: "https://github.com/apple/swift-crypto.git", "1.0.0" ..< "4.0.0"),
        
        // 🚍 High-performance trie-node router.
        .package(url: "https://github.com/vapor/routing-kit.git", from: "4.9.0"),
        
        // 💥 Backtraces for Swift on Linux
        .package(url: "https://github.com/swift-server/swift-backtrace.git", from: "1.1.1"),
        
=======
        .package(url: "https://github.com/apple/swift-crypto.git", "1.0.0" ..< "5.0.0"),

        // 🚍 High-performance trie-node router.
        .package(url: "https://github.com/vapor/routing-kit.git", from: "4.9.0"),

>>>>>>> 1466c50e
        // Event-driven network application framework for high performance protocol servers & clients, non-blocking.
        .package(url: "https://github.com/apple/swift-nio.git", from: "2.67.0"),
        
        // Bindings to OpenSSL-compatible libraries for TLS support in SwiftNIO
        .package(url: "https://github.com/apple/swift-nio-ssl.git", from: "2.8.0"),
        
        // HTTP/2 support for SwiftNIO
        .package(url: "https://github.com/apple/swift-nio-http2.git", from: "1.28.0"),
        
        // Useful code around SwiftNIO.
        .package(url: "https://github.com/apple/swift-nio-extras.git", from: "1.24.0"),
        
        // Swift logging API
        .package(url: "https://github.com/apple/swift-log.git", from: "1.0.0"),
        
        // Swift metrics API
        .package(url: "https://github.com/apple/swift-metrics.git", from: "2.5.0"),

        // Swift collection algorithms
        .package(url: "https://github.com/apple/swift-algorithms.git", from: "1.0.0"),
        
        // WebSocket client library built on SwiftNIO
        .package(url: "https://github.com/vapor/websocket-kit.git", from: "2.13.0"),
        
        // MultipartKit, Multipart encoding and decoding
        .package(url: "https://github.com/vapor/multipart-kit.git", from: "4.2.1"),
        
        // Low-level atomic operations
        .package(url: "https://github.com/apple/swift-atomics.git", from: "1.1.0"),
    ],
    targets: [
        // C helpers
        .target(name: "CVaporBcrypt"),
        
        // Vapor
<<<<<<< HEAD
        .target(name: "Vapor", dependencies: [
            .product(name: "AsyncHTTPClient", package: "async-http-client"),
            .product(name: "AsyncKit", package: "async-kit"),
            .product(name: "Backtrace", package: "swift-backtrace"),
            .target(name: "CVaporBcrypt"),
            .product(name: "ConsoleKit", package: "console-kit"),
            .product(name: "Logging", package: "swift-log"),
            .product(name: "Metrics", package: "swift-metrics"),
            .product(name: "NIO", package: "swift-nio"),
            .product(name: "NIOConcurrencyHelpers", package: "swift-nio"),
            .product(name: "NIOCore", package: "swift-nio"),
            .product(name: "NIOExtras", package: "swift-nio-extras"),
            .product(name: "NIOFoundationCompat", package: "swift-nio"),
            .product(name: "NIOHTTPCompression", package: "swift-nio-extras"),
            .product(name: "NIOHTTP1", package: "swift-nio"),
            .product(name: "NIOHTTP2", package: "swift-nio-http2"),
            .product(name: "NIOSSL", package: "swift-nio-ssl"),
            .product(name: "NIOWebSocket", package: "swift-nio"),
            .product(name: "Crypto", package: "swift-crypto"),
            .product(name: "Algorithms", package: "swift-algorithms"),
            .product(name: "RoutingKit", package: "routing-kit"),
            .product(name: "WebSocketKit", package: "websocket-kit"),
            .product(name: "MultipartKit", package: "multipart-kit"),
            .product(name: "Atomics", package: "swift-atomics"),
            .product(name: "_NIOFileSystem", package: "swift-nio"),
            .product(name: "_NIOFileSystemFoundationCompat", package: "swift-nio"),
        ]),
        
=======
        .target(
            name: "Vapor",
            dependencies: [
                .product(name: "AsyncHTTPClient", package: "async-http-client"),
                .product(name: "AsyncKit", package: "async-kit"),
                .target(name: "CVaporBcrypt"),
                .product(name: "ConsoleKit", package: "console-kit"),
                .product(name: "Logging", package: "swift-log"),
                .product(name: "Metrics", package: "swift-metrics"),
                .product(name: "NIO", package: "swift-nio"),
                .product(name: "NIOConcurrencyHelpers", package: "swift-nio"),
                .product(name: "NIOCore", package: "swift-nio"),
                .product(name: "NIOExtras", package: "swift-nio-extras"),
                .product(name: "NIOFoundationCompat", package: "swift-nio"),
                .product(name: "NIOHTTPCompression", package: "swift-nio-extras"),
                .product(name: "NIOHTTP1", package: "swift-nio"),
                .product(name: "NIOHTTP2", package: "swift-nio-http2"),
                .product(name: "NIOSSL", package: "swift-nio-ssl"),
                .product(name: "NIOWebSocket", package: "swift-nio"),
                .product(name: "Crypto", package: "swift-crypto"),
                .product(name: "Algorithms", package: "swift-algorithms"),
                .product(name: "RoutingKit", package: "routing-kit"),
                .product(name: "WebSocketKit", package: "websocket-kit"),
                .product(name: "MultipartKit", package: "multipart-kit"),
                .product(name: "Atomics", package: "swift-atomics"),
                .product(name: "_NIOFileSystem", package: "swift-nio"),
                .product(name: "_NIOFileSystemFoundationCompat", package: "swift-nio"),
            ],
            swiftSettings: [.enableExperimentalFeature("StrictConcurrency=complete")]
        ),

>>>>>>> 1466c50e
        // Development
        .executableTarget(
            name: "Development",
            dependencies: [
                .target(name: "Vapor"),
            ],
            resources: [.copy("Resources")],
            swiftSettings: [.enableExperimentalFeature("StrictConcurrency=complete")]
        ),
        
        // Testing
<<<<<<< HEAD
        .target(name: "XCTVapor", dependencies: [
            .target(name: "Vapor"),
        ]),
=======
        .target(
            name: "XCTVapor",
            dependencies: [
                .target(name: "Vapor"),
            ],
            swiftSettings: [.enableExperimentalFeature("StrictConcurrency=complete")]
        ),
>>>>>>> 1466c50e
        .testTarget(
            name: "VaporTests",
            dependencies: [
                .product(name: "NIOTestUtils", package: "swift-nio"),
                .target(name: "XCTVapor"),
            ],
            resources: [
                .copy("Utilities/foo.txt"),
                .copy("Utilities/index.html"),
                .copy("Utilities/SubUtilities/"),
                .copy("Utilities/foo bar.html"),
                .copy("Utilities/test.env"),
                .copy("Utilities/my-secret-env-content"),
                .copy("Utilities/expired.crt"),
                .copy("Utilities/expired.key"),
                .copy("Utilities/long-test-file.txt"),
<<<<<<< HEAD
=======
            ],
            swiftSettings: [
                .enableUpcomingFeature("BareSlashRegexLiterals"),
                .enableExperimentalFeature("StrictConcurrency=complete"),
>>>>>>> 1466c50e
            ]
        ),
    ]
)<|MERGE_RESOLUTION|>--- conflicted
+++ resolved
@@ -1,8 +1,4 @@
-<<<<<<< HEAD
 // swift-tools-version:6.0
-=======
-// swift-tools-version:5.9
->>>>>>> 1466c50e
 import PackageDescription
 import Foundation
 
@@ -29,8 +25,7 @@
         .package(url: "https://github.com/vapor/console-kit.git", from: "4.14.0"),
         
         // 🔑 Hashing (SHA2, HMAC), encryption (AES), public-key (RSA), and random data generation.
-<<<<<<< HEAD
-        .package(url: "https://github.com/apple/swift-crypto.git", "1.0.0" ..< "4.0.0"),
+        .package(url: "https://github.com/apple/swift-crypto.git", "1.0.0" ..< "5.0.0"),
         
         // 🚍 High-performance trie-node router.
         .package(url: "https://github.com/vapor/routing-kit.git", from: "4.9.0"),
@@ -38,13 +33,6 @@
         // 💥 Backtraces for Swift on Linux
         .package(url: "https://github.com/swift-server/swift-backtrace.git", from: "1.1.1"),
         
-=======
-        .package(url: "https://github.com/apple/swift-crypto.git", "1.0.0" ..< "5.0.0"),
-
-        // 🚍 High-performance trie-node router.
-        .package(url: "https://github.com/vapor/routing-kit.git", from: "4.9.0"),
-
->>>>>>> 1466c50e
         // Event-driven network application framework for high performance protocol servers & clients, non-blocking.
         .package(url: "https://github.com/apple/swift-nio.git", from: "2.67.0"),
         
@@ -80,7 +68,6 @@
         .target(name: "CVaporBcrypt"),
         
         // Vapor
-<<<<<<< HEAD
         .target(name: "Vapor", dependencies: [
             .product(name: "AsyncHTTPClient", package: "async-http-client"),
             .product(name: "AsyncKit", package: "async-kit"),
@@ -109,39 +96,6 @@
             .product(name: "_NIOFileSystemFoundationCompat", package: "swift-nio"),
         ]),
         
-=======
-        .target(
-            name: "Vapor",
-            dependencies: [
-                .product(name: "AsyncHTTPClient", package: "async-http-client"),
-                .product(name: "AsyncKit", package: "async-kit"),
-                .target(name: "CVaporBcrypt"),
-                .product(name: "ConsoleKit", package: "console-kit"),
-                .product(name: "Logging", package: "swift-log"),
-                .product(name: "Metrics", package: "swift-metrics"),
-                .product(name: "NIO", package: "swift-nio"),
-                .product(name: "NIOConcurrencyHelpers", package: "swift-nio"),
-                .product(name: "NIOCore", package: "swift-nio"),
-                .product(name: "NIOExtras", package: "swift-nio-extras"),
-                .product(name: "NIOFoundationCompat", package: "swift-nio"),
-                .product(name: "NIOHTTPCompression", package: "swift-nio-extras"),
-                .product(name: "NIOHTTP1", package: "swift-nio"),
-                .product(name: "NIOHTTP2", package: "swift-nio-http2"),
-                .product(name: "NIOSSL", package: "swift-nio-ssl"),
-                .product(name: "NIOWebSocket", package: "swift-nio"),
-                .product(name: "Crypto", package: "swift-crypto"),
-                .product(name: "Algorithms", package: "swift-algorithms"),
-                .product(name: "RoutingKit", package: "routing-kit"),
-                .product(name: "WebSocketKit", package: "websocket-kit"),
-                .product(name: "MultipartKit", package: "multipart-kit"),
-                .product(name: "Atomics", package: "swift-atomics"),
-                .product(name: "_NIOFileSystem", package: "swift-nio"),
-                .product(name: "_NIOFileSystemFoundationCompat", package: "swift-nio"),
-            ],
-            swiftSettings: [.enableExperimentalFeature("StrictConcurrency=complete")]
-        ),
-
->>>>>>> 1466c50e
         // Development
         .executableTarget(
             name: "Development",
@@ -153,19 +107,9 @@
         ),
         
         // Testing
-<<<<<<< HEAD
         .target(name: "XCTVapor", dependencies: [
             .target(name: "Vapor"),
         ]),
-=======
-        .target(
-            name: "XCTVapor",
-            dependencies: [
-                .target(name: "Vapor"),
-            ],
-            swiftSettings: [.enableExperimentalFeature("StrictConcurrency=complete")]
-        ),
->>>>>>> 1466c50e
         .testTarget(
             name: "VaporTests",
             dependencies: [
@@ -182,13 +126,6 @@
                 .copy("Utilities/expired.crt"),
                 .copy("Utilities/expired.key"),
                 .copy("Utilities/long-test-file.txt"),
-<<<<<<< HEAD
-=======
-            ],
-            swiftSettings: [
-                .enableUpcomingFeature("BareSlashRegexLiterals"),
-                .enableExperimentalFeature("StrictConcurrency=complete"),
->>>>>>> 1466c50e
             ]
         ),
     ]
