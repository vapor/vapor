<<<<<<< HEAD
// swift-tools-version:6.2
=======
// swift-tools-version:6.0
>>>>>>> 6b7a70a6
import PackageDescription

let package = Package(
    name: "vapor",
    platforms: [
        .macOS(.v15),
        .iOS(.v18),
        .tvOS(.v18),
        .watchOS(.v11),
    ],
    products: [
        .library(name: "Vapor", targets: ["Vapor"]),
        .library(name: "VaporTesting", targets: ["VaporTesting"]),
    ],
    traits: [
        .trait(name: "WebSockets"),
        .trait(name: "TLS"),
        .trait(name: "bcrypt"),
        .trait(name: "HTTPClient"),
        .trait(name: "Multipart"),
        .default(enabledTraits: [
            "WebSockets",
            "TLS",
            "bcrypt",
            "HTTPClient",
            "Multipart",
        ])
    ],
    dependencies: [
        // HTTP client library built on SwiftNIO
        .package(url: "https://github.com/swift-server/async-http-client.git", from: "1.24.0"),

        // 💻 APIs for creating interactive CLI tools.
        .package(url: "https://github.com/vapor/console-kit.git", from: "4.14.0"),

        // 🔑 Hashing (SHA2, HMAC), encryption (AES), public-key (RSA), and random data generation.
        .package(url: "https://github.com/apple/swift-crypto.git", from: "4.0.0"),

        // 🚍 High-performance trie-node router.
        .package(url: "https://github.com/vapor/routing-kit.git", branch: "v5"),

        // Event-driven network application framework for high performance protocol servers & clients, non-blocking.
        .package(url: "https://github.com/apple/swift-nio.git", from: "2.82.0"),

        // Bindings to OpenSSL-compatible libraries for TLS support in SwiftNIO
        .package(url: "https://github.com/apple/swift-nio-ssl.git", from: "2.34.0"),

        // HTTP/2 support for SwiftNIO
        .package(url: "https://github.com/apple/swift-nio-http2.git", from: "1.28.0"),

        // Useful code around SwiftNIO.
        .package(url: "https://github.com/apple/swift-nio-extras.git", from: "1.24.0"),

        // Swift logging API
        .package(url: "https://github.com/apple/swift-log.git", from: "1.0.0"),

        // Swift metrics API
        .package(url: "https://github.com/apple/swift-metrics.git", from: "2.5.0"),
        
        // Swift tracing API
        .package(url: "https://github.com/apple/swift-distributed-tracing.git", from: "1.1.0"),
        
        // Swift service context
        .package(url: "https://github.com/apple/swift-service-context.git", from: "1.0.0"),

        // Swift collection algorithms
        .package(url: "https://github.com/apple/swift-algorithms.git", from: "1.0.0"),

        // WebSocket client library built on SwiftNIO
        .package(url: "https://github.com/vapor/websocket-kit.git", from: "2.13.0"),

        // MultipartKit, Multipart encoding and decoding
        .package(url: "https://github.com/vapor/multipart-kit.git", from: "5.0.0-alpha.5"),

        // Low-level atomic operations
        .package(url: "https://github.com/apple/swift-atomics.git", from: "1.1.0"),

<<<<<<< HEAD
        // Service Lifecycle Management
        .package(url: "https://github.com/swift-server/swift-service-lifecycle.git", from: "2.6.3"),

        // Network IO on Apple platforms
        .package(url: "https://github.com/apple/swift-nio-transport-services.git", from: "1.20.0"),

        // Swift Types for HTTP Requests
        .package(url: "https://github.com/apple/swift-http-types", from: "1.0.0"),

        // Collection algorithms
        .package(url: "https://github.com/apple/swift-collections", from: "1.2.1"),
=======
        // X509 certificate types for the Swift ecosystem
        .package(url: "https://github.com/apple/swift-certificates.git", from: "1.14.0"),

        // Work with certificate encoding schemes
        .package(url: "https://github.com/apple/swift-asn1.git", from: "1.0.0")
>>>>>>> 6b7a70a6
    ],
    targets: [
        // C helpers
        .target(name: "CVaporBcrypt"),

        .target(
            name: "HTTPServerNew",
            dependencies: [
                .product(name: "ServiceLifecycle", package: "swift-service-lifecycle"),
                .product(name: "NIOCore", package: "swift-nio"),
                .product(
                    name: "NIOTransportServices",
                    package: "swift-nio-transport-services",
                    condition: .when(platforms: [.macOS, .iOS, .tvOS, .visionOS])
                ),
                .product(name: "NIOExtras", package: "swift-nio-extras"),
                .product(name: "NIOPosix", package: "swift-nio"),
                .product(name: "Logging", package: "swift-log"),
                .product(name: "NIOHTTPTypes", package: "swift-nio-extras"),
                .product(name: "NIOHTTPTypesHTTP1", package: "swift-nio-extras"),
                .product(name: "HTTPTypes", package: "swift-http-types"),
                .product(name: "Collections", package: "swift-collections"),
            ],
            swiftSettings: swiftSettings
        ),

        // Vapor
        .target(
            name: "Vapor",
            dependencies: [
                .product(name: "AsyncHTTPClient", package: "async-http-client", condition: .when(traits: ["HTTPClient"])),
                .target(name: "CVaporBcrypt", condition: .when(traits: ["bcrypt"])),
                .product(name: "ConsoleKit", package: "console-kit"),
                .product(name: "Logging", package: "swift-log"),
                .product(name: "Metrics", package: "swift-metrics"),
                .product(name: "Tracing", package: "swift-distributed-tracing"),
                .product(name: "ServiceContextModule", package: "swift-service-context"),
                .product(name: "NIO", package: "swift-nio"),
                .product(name: "NIOConcurrencyHelpers", package: "swift-nio"),
                .product(name: "NIOCore", package: "swift-nio"),
                .product(name: "NIOExtras", package: "swift-nio-extras"),
                .product(name: "NIOFoundationCompat", package: "swift-nio"),
                .product(name: "NIOHTTPCompression", package: "swift-nio-extras"),
                .product(name: "NIOHTTP1", package: "swift-nio"),
                .product(name: "NIOHTTP2", package: "swift-nio-http2"),
                .product(name: "NIOSSL", package: "swift-nio-ssl", condition: .when(traits: ["TLS"])),
                .product(name: "NIOWebSocket", package: "swift-nio", condition: .when(traits: ["WebSockets"])),
                .product(name: "Crypto", package: "swift-crypto"),
                .product(name: "Algorithms", package: "swift-algorithms"),
                .product(name: "RoutingKit", package: "routing-kit"),
                .product(name: "WebSocketKit", package: "websocket-kit", condition: .when(traits: ["WebSockets"])),
                .product(name: "MultipartKit", package: "multipart-kit", condition: .when(traits: ["Multipart"])),
                .product(name: "Atomics", package: "swift-atomics"),
                .product(name: "_NIOFileSystem", package: "swift-nio"),
                .product(name: "_NIOFileSystemFoundationCompat", package: "swift-nio"),
<<<<<<< HEAD
                .product(name: "ServiceLifecycle", package: "swift-service-lifecycle"),
                .target(name: "HTTPServerNew"),
                .product(name: "HTTPTypes", package: "swift-http-types"),
=======
                .product(name: "X509", package: "swift-certificates"),
                .product(name: "SwiftASN1", package: "swift-asn1"),
>>>>>>> 6b7a70a6
            ],
            swiftSettings: swiftSettings
        ),

        // Development
        .executableTarget(
            name: "Development",
            dependencies: [
                .target(name: "Vapor"),
            ],
            resources: [.copy("Resources")],
            swiftSettings: swiftSettings
        ),

        // Testing
        .target(
<<<<<<< HEAD
            name: "VaporTesting",
            dependencies: [
=======
            name: "VaporTestUtils",
            dependencies: [
                .target(name: "Vapor"),
            ],
            swiftSettings: swiftSettings
        ),
        .target(
            name: "VaporTesting",
            dependencies: [
                .target(name: "VaporTestUtils"),
                .target(name: "Vapor"),
            ],
            swiftSettings: swiftSettings
        ),
        .target(
            name: "XCTVapor",
            dependencies: [
                .target(name: "VaporTestUtils"),
>>>>>>> 6b7a70a6
                .target(name: "Vapor"),
                .product(name: "HTTPTypes", package: "swift-http-types"),
                .product(name: "AsyncHTTPClient", package: "async-http-client"),
            ],
            swiftSettings: swiftSettings
        ),
        .testTarget(
            name: "VaporTests",
            dependencies: [
                .product(name: "NIOTestUtils", package: "swift-nio"),
<<<<<<< HEAD
=======
                .product(name: "SwiftASN1", package: "swift-asn1"),
                .target(name: "XCTVapor"),
>>>>>>> 6b7a70a6
                .target(name: "VaporTesting"),
                .target(name: "Vapor"),
                .product(name: "HTTPTypes", package: "swift-http-types"),
                .product(name: "AsyncHTTPClient", package: "async-http-client"),
            ],
            resources: [
                .copy("Utilities/foo.txt"),
                .copy("Utilities/index.html"),
                .copy("Utilities/SubUtilities/"),
                .copy("Utilities/foo bar.html"),
                .copy("Utilities/test.env"),
                .copy("Utilities/my-secret-env-content"),
                .copy("Utilities/expired.crt"),
                .copy("Utilities/expired.key"),
                .copy("Utilities/long-test-file.txt"),
            ],
            swiftSettings: swiftSettings
        ),
    ]
)

<<<<<<< HEAD
var swiftSettings: [SwiftSetting] {
    [
        .enableUpcomingFeature("ExistentialAny"),
    ]
}
=======
var swiftSettings: [SwiftSetting] { [
    //.enableUpcomingFeature("ExistentialAny"),
    //.enableUpcomingFeature("InternalImportsByDefault"),
    .enableUpcomingFeature("MemberImportVisibility"),
    .enableUpcomingFeature("InferIsolatedConformances"),
    //.enableUpcomingFeature("NonisolatedNonsendingByDefault"),
    .enableUpcomingFeature("ImmutableWeakCaptures"),
] }
>>>>>>> 6b7a70a6
<|MERGE_RESOLUTION|>--- conflicted
+++ resolved
@@ -1,8 +1,4 @@
-<<<<<<< HEAD
 // swift-tools-version:6.2
-=======
-// swift-tools-version:6.0
->>>>>>> 6b7a70a6
 import PackageDescription
 
 let package = Package(
@@ -42,7 +38,7 @@
         .package(url: "https://github.com/apple/swift-crypto.git", from: "4.0.0"),
 
         // 🚍 High-performance trie-node router.
-        .package(url: "https://github.com/vapor/routing-kit.git", branch: "v5"),
+        .package(url: "https://github.com/vapor/routing-kit.git", from: "5.0.0-beta"),
 
         // Event-driven network application framework for high performance protocol servers & clients, non-blocking.
         .package(url: "https://github.com/apple/swift-nio.git", from: "2.82.0"),
@@ -80,7 +76,6 @@
         // Low-level atomic operations
         .package(url: "https://github.com/apple/swift-atomics.git", from: "1.1.0"),
 
-<<<<<<< HEAD
         // Service Lifecycle Management
         .package(url: "https://github.com/swift-server/swift-service-lifecycle.git", from: "2.6.3"),
 
@@ -92,13 +87,11 @@
 
         // Collection algorithms
         .package(url: "https://github.com/apple/swift-collections", from: "1.2.1"),
-=======
         // X509 certificate types for the Swift ecosystem
         .package(url: "https://github.com/apple/swift-certificates.git", from: "1.14.0"),
 
         // Work with certificate encoding schemes
         .package(url: "https://github.com/apple/swift-asn1.git", from: "1.0.0")
->>>>>>> 6b7a70a6
     ],
     targets: [
         // C helpers
@@ -154,14 +147,11 @@
                 .product(name: "Atomics", package: "swift-atomics"),
                 .product(name: "_NIOFileSystem", package: "swift-nio"),
                 .product(name: "_NIOFileSystemFoundationCompat", package: "swift-nio"),
-<<<<<<< HEAD
                 .product(name: "ServiceLifecycle", package: "swift-service-lifecycle"),
                 .target(name: "HTTPServerNew"),
                 .product(name: "HTTPTypes", package: "swift-http-types"),
-=======
                 .product(name: "X509", package: "swift-certificates"),
                 .product(name: "SwiftASN1", package: "swift-asn1"),
->>>>>>> 6b7a70a6
             ],
             swiftSettings: swiftSettings
         ),
@@ -178,29 +168,8 @@
 
         // Testing
         .target(
-<<<<<<< HEAD
             name: "VaporTesting",
             dependencies: [
-=======
-            name: "VaporTestUtils",
-            dependencies: [
-                .target(name: "Vapor"),
-            ],
-            swiftSettings: swiftSettings
-        ),
-        .target(
-            name: "VaporTesting",
-            dependencies: [
-                .target(name: "VaporTestUtils"),
-                .target(name: "Vapor"),
-            ],
-            swiftSettings: swiftSettings
-        ),
-        .target(
-            name: "XCTVapor",
-            dependencies: [
-                .target(name: "VaporTestUtils"),
->>>>>>> 6b7a70a6
                 .target(name: "Vapor"),
                 .product(name: "HTTPTypes", package: "swift-http-types"),
                 .product(name: "AsyncHTTPClient", package: "async-http-client"),
@@ -211,11 +180,7 @@
             name: "VaporTests",
             dependencies: [
                 .product(name: "NIOTestUtils", package: "swift-nio"),
-<<<<<<< HEAD
-=======
                 .product(name: "SwiftASN1", package: "swift-asn1"),
-                .target(name: "XCTVapor"),
->>>>>>> 6b7a70a6
                 .target(name: "VaporTesting"),
                 .target(name: "Vapor"),
                 .product(name: "HTTPTypes", package: "swift-http-types"),
@@ -237,19 +202,11 @@
     ]
 )
 
-<<<<<<< HEAD
-var swiftSettings: [SwiftSetting] {
-    [
-        .enableUpcomingFeature("ExistentialAny"),
-    ]
-}
-=======
 var swiftSettings: [SwiftSetting] { [
-    //.enableUpcomingFeature("ExistentialAny"),
+    .enableUpcomingFeature("ExistentialAny"),
     //.enableUpcomingFeature("InternalImportsByDefault"),
-    .enableUpcomingFeature("MemberImportVisibility"),
+    // .enableUpcomingFeature("MemberImportVisibility"),
     .enableUpcomingFeature("InferIsolatedConformances"),
     //.enableUpcomingFeature("NonisolatedNonsendingByDefault"),
     .enableUpcomingFeature("ImmutableWeakCaptures"),
-] }
->>>>>>> 6b7a70a6
+] }