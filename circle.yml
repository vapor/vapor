version: 2

jobs:
  macos:
    macos:
      xcode: "9.2"
    steps:
      - checkout
      - run: swift build
      - run: swift test

  linux:
    docker:
      - image: swift:4.2
    steps:
      - checkout
      - run: 
          name: Compile code
          command: swift build
      - run: 
          name: Run unit tests
          command: swift test

  linux-41:
    docker:
      - image: codevapor/swift:4.1
    steps:
      - checkout
      - run: 
          name: Compile code
          command: swift build
      - run: 
          name: Run unit tests
          command: swift test

  linux-release:
    docker:
      - image: swift:4.2
    steps:
      - checkout
      - run: 
          name: Compile code with optimizations
          command: swift build -c release


  linux-api-template:
    docker:
      - image: swift:4.2
      - image: circleci/postgres:latest
        environment:
          POSTGRES_USER: postgres
          POSTGRES_DB: postgres
          POSTGRES_PASSWORD: ""
    steps:
      - run:
          name: Clone API Template
          command: git clone -b beta https://github.com/vapor/api-template.git
          working_directory: ~/
      - run:
          name: Unpin dependencies
          command: rm Package.resolved
          working_directory: ~/api-template
      - run:
          name: Switch API Template to this Vapor revision
          command: swift package edit Vapor --revision $CIRCLE_SHA1
          working_directory: ~/api-template
      - run:
          name: Run API Template unit tests
          command: swift test
          working_directory: ~/api-template

  linux-compat-swift-commerce-order-system:
    docker:
      - image: swift:4.2
    steps:
      - run:
          name: Maintainers
          command: echo "@calebkleveter, @proggeramlug contact via discord"
      - run:
          command: git clone -b 0.1.0 https://github.com/SwiftCommerce/OrderSystem
          working_directory: ~/
      - run:
          command: rm Package.resolved
          working_directory: ~/OrderSystem
      - run:
          command: swift package edit Vapor --revision $CIRCLE_SHA1
          working_directory: ~/OrderSystem
      - run:
          command: swift test
          working_directory: ~/OrderSystem

  linux-compat-swift-commerce-product-manager:
    docker:
      - image: swift:4.2
    steps:
      - run:
          name: Maintainers
          command: echo "@calebkleveter, @proggeramlug contact via discord"
      - run:
          command: git clone -b 0.1.0 https://github.com/SwiftCommerce/ProductManager
          working_directory: ~/
      - run:
          command: rm Package.resolved
          working_directory: ~/ProductManager
      - run:
          command: swift package edit Vapor --revision $CIRCLE_SHA1
          working_directory: ~/ProductManager
      - run:
          command: swift test
          working_directory: ~/ProductManager

<<<<<<< HEAD
  linux-compat-skelpo-user-manager:
=======
  linux-compat-ether-cli-ether:
>>>>>>> e28bbf3a
    docker:
      - image: swift:4.2
    steps:
      - run:
<<<<<<< HEAD
          name: Maintainers
          command: echo "@calebkleveter, @proggeramlug contact via discord"
      - run:
          command: git clone -b 0.1.8 https://github.com/skelpo/UserManager
          working_directory: ~/
      - run:
          command: swift package edit Vapor --revision $CIRCLE_SHA1
          working_directory: ~/UserManager
      - run:
          command: swift test
          working_directory: ~/UserManager

  linux-compat-skelpo-paypal:
    docker:
      - image: swift:4.2
    steps:
      - run:
          name: Maintainers
          command: echo "@calebkleveter, @proggeramlug contact via discord"
      - run:
          command: git clone -b 0.3.2 https://github.com/skelpo/PayPal
          working_directory: ~/
      - run:
          command: rm Package.resolved
          working_directory: ~/PayPal
      - run:
          command: swift package edit Vapor --revision $CIRCLE_SHA1
          working_directory: ~/PayPal
      - run:
          command: swift test
          working_directory: ~/PayPal
=======
          name: Maintainer
          command: echo "@calebkleveter contact via discord"
      - run:
          command: git clone -b 2018.10.03 https://github.com/Ether-CLI/Ether
          working_directory: ~/
      - run:
          command: rm Package.resolved
          working_directory: ~/Ether
      - run:
          command: swift package edit Vapor --revision $CIRCLE_SHA1
          working_directory: ~/Ether
      - run:
          command: swift build
          working_directory: ~/Ether
>>>>>>> e28bbf3a

workflows:
  version: 2
  tests:
    jobs:
      - linux
      - linux-41
      - linux-release
      - linux-api-template
      - linux-compat-swift-commerce-order-system
      - linux-compat-swift-commerce-product-manager
<<<<<<< HEAD
      - linux-compat-skelpo-user-manager
      - linux-compat-skelpo-paypal
=======
      - linux-compat-ether-cli-ether
>>>>>>> e28bbf3a
      # - macos

  nightly:
    triggers:
      - schedule:
          cron: "0 0 * * *"
          filters:
            branches:
              only:
                - master
                
    jobs:
      - linux
      # - macos
<|MERGE_RESOLUTION|>--- conflicted
+++ resolved
@@ -109,16 +109,12 @@
           command: swift test
           working_directory: ~/ProductManager
 
-<<<<<<< HEAD
+
   linux-compat-skelpo-user-manager:
-=======
-  linux-compat-ether-cli-ether:
->>>>>>> e28bbf3a
     docker:
       - image: swift:4.2
     steps:
       - run:
-<<<<<<< HEAD
           name: Maintainers
           command: echo "@calebkleveter, @proggeramlug contact via discord"
       - run:
@@ -150,7 +146,8 @@
       - run:
           command: swift test
           working_directory: ~/PayPal
-=======
+
+  linux-compat-ether-cli-ether:
           name: Maintainer
           command: echo "@calebkleveter contact via discord"
       - run:
@@ -165,7 +162,6 @@
       - run:
           command: swift build
           working_directory: ~/Ether
->>>>>>> e28bbf3a
 
 workflows:
   version: 2
@@ -177,12 +173,9 @@
       - linux-api-template
       - linux-compat-swift-commerce-order-system
       - linux-compat-swift-commerce-product-manager
-<<<<<<< HEAD
       - linux-compat-skelpo-user-manager
       - linux-compat-skelpo-paypal
-=======
       - linux-compat-ether-cli-ether
->>>>>>> e28bbf3a
       # - macos
 
   nightly:
