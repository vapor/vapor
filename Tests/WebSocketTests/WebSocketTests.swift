import Async
import Dispatch
import TCP
import HTTP
import Vapor
import WebSocket
import XCTest

class WebSocketTests : XCTestCase {
    func testClientServer() throws {
        // FIXME: joannis, failing on linux
        return;
        let app = WebSocketApplication()
        let tcp = try TCP.Server()
        let server = EngineServer(config: EngineServerConfig())
        
        try server.start(with: app)
        
        let promise0 = Promise<Void>()
        let promise1 = Promise<Void>()
<<<<<<< HEAD

        let worker = Worker(queue: .global())
        _ = try WebSocket.connect(hostname: "0.0.0.0", port: 8080, uri: URI(path: "/"), worker: worker).then { socket in
=======
        
        _ = try WebSocket.connect(to: "ws://0.0.0.0:8080/", queue: .global()).then { socket in
>>>>>>> bed7f111
            let responses = ["test", "cat", "banana"]
            let reversedResponses = responses.map {
                String($0.reversed())
            }
            
            var count = 0
            
            socket.onText { string in
                XCTAssert(reversedResponses.contains(string))
                count += 1
                
                if count == 3 {
                    promise0.complete(())
                }
            }
            
            socket.onBinary { blob in
                defer { promise1.complete(()) }
                
                guard Array(blob) == [0x00, 0x01, 0x00, 0x02] else {
                    XCTFail()
                    return
                }
            }
            
            for response in responses {
                socket.send(response)
            }
            
//            socket.send(Data([
//                0x00, 0x01, 0x00, 0x02
//                ]))
            
            promise0.complete(())
        }
        
        try promise0.future.sync(timeout: .seconds(10))
//        try promise1.future.sync()
    }
    
    static let allTests = [
        ("testClientServer", testClientServer)
    ]
}

struct WebSocketApplication: Responder {
    func respond(to req: Request) throws -> Future<Response> {
        let promise = Promise<Response>()
        
        if WebSocket.shouldUpgrade(for: req) {
            let res = try WebSocket.upgradeResponse(for: req)
            res.onUpgrade = { client in
                let websocket = WebSocket(client: client)
                websocket.onText { text in
                    let rev = String(text.reversed())
                    websocket.send(rev)
                }
            }
            promise.complete(res)
        } else {
            let res = try Response(status: .ok, body: "hi")
            promise.complete(res)
        }
        
        return promise.future
    }
}<|MERGE_RESOLUTION|>--- conflicted
+++ resolved
@@ -1,4 +1,5 @@
 import Async
+import Core
 import Dispatch
 import TCP
 import HTTP
@@ -18,14 +19,9 @@
         
         let promise0 = Promise<Void>()
         let promise1 = Promise<Void>()
-<<<<<<< HEAD
 
         let worker = Worker(queue: .global())
         _ = try WebSocket.connect(hostname: "0.0.0.0", port: 8080, uri: URI(path: "/"), worker: worker).then { socket in
-=======
-        
-        _ = try WebSocket.connect(to: "ws://0.0.0.0:8080/", queue: .global()).then { socket in
->>>>>>> bed7f111
             let responses = ["test", "cat", "banana"]
             let reversedResponses = responses.map {
                 String($0.reversed())
