import Async
import Dispatch
import XCTest
import Async
import TCP
@testable import MySQL
import Core

/// Requires a user with the username `vapor` and password `vapor` with permissions on the `vapor_test` database on localhost
class MySQLTests: XCTestCase {
<<<<<<< HEAD
    let pool = try! Connection.makeConnection(hostname: "localhost", user: "root", password: nil, database: "vapor_test", queue: .global()).blockingAwait(timeout: .seconds(5))
    
=======
    let pool = ConnectionPool(hostname: "127.0.0.1", user: "root", password: "", database: "test", worker: Worker(queue: .global()))

    static let allTests = [
        ("testNothing", testNothing),
    ]

    func testNothing() {
        // hi
    }
//    func testVersion() {
//        let group = DispatchGroup()
//        group.enter()
//        try! pool.forEach([[String: String]].self, in: "SELECT @@version;") { version in
//            print(version)
//            group.leave()
//        }
//        group.wait()
//    }
    /*
>>>>>>> 94165bfe
    static let allTests = [
        ("testPreparedStatements", testPreparedStatements),
        ("testCreateUsersSchema", testCreateUsersSchema),
        ("testPopulateUsersSchema", testPopulateUsersSchema),
        ("testForEach", testForEach),
        ("testAll", testAll),
        ("testStream", testStream),
        ("testComplexModel", testComplexModel),
        ("testFailures", testFailures),
    ]
    
    override func setUp() {
        _ = try? pool.dropTables(named: "users").blockingAwait(timeout: .seconds(3))
        _ = try? pool.dropTables(named: "complex").blockingAwait(timeout: .seconds(3))
    }

    func testPreparedStatements() throws {
        try testPopulateUsersSchema()
        
        let query = "SELECT * FROM users WHERE `username` = ?"
        
        let users = try pool.withPreparation(statement: query) { statement in
            return try statement.bind { binding in
                try binding.bind("Joannis")
            }.all(User.self)
        }.blockingAwait(timeout: .seconds(150))
        
        XCTAssertEqual(users.count, 1)
        XCTAssertEqual(users.first?.username, "Joannis")
    }
    
    func testCreateUsersSchema() throws {
        let table = Table(named: "users")
     
        table.schema.append(Table.Column(named: "id", type: .int8(length: nil), autoIncrement: true, primary: true, unique: true))
     
        table.schema.append(Table.Column(named: "username", type: .varChar(length: 32, binary: false), autoIncrement: false, primary: false, unique: false))
     
        try pool.createTable(table).blockingAwait(timeout: .seconds(3))
    }
    
    func testPopulateUsersSchema() throws {
        try testCreateUsersSchema()
     
        try pool.administrativeQuery("INSERT INTO users (username) VALUES ('Joannis')").blockingAwait(timeout: .seconds(3))
        try pool.administrativeQuery("INSERT INTO users (username) VALUES ('Logan')").blockingAwait(timeout: .seconds(3))
        try pool.administrativeQuery("INSERT INTO users (username) VALUES ('Tanner')").blockingAwait(timeout: .seconds(3))
    }

    
    func testForEach() throws {
        try testPopulateUsersSchema()
     
        var iterator = ["Joannis", "Logan", "Tanner"].makeIterator()
        var count = 0
        
        try pool.forEach(User.self, in: "SELECT * FROM users") { user in
            XCTAssertEqual(user.username, iterator.next())
            count += 1
        }.blockingAwait(timeout: .seconds(3))
        
        XCTAssertEqual(count, 3)
    }

    func testAll() throws {
        try testPopulateUsersSchema()
     
        var iterator = ["Joannis", "Logan", "Tanner"].makeIterator()
     
        let users = try pool.all(User.self, in: "SELECT * FROM users").blockingAwait(timeout: .seconds(3))
     
        for user in users {
            XCTAssertEqual(user.username, iterator.next())
        }
        
        XCTAssertEqual(users.count, 3)
    }
    
    func testStream() throws {
        try testPopulateUsersSchema()
     
        var iterator = ["Joannis", "Logan", "Tanner"].makeIterator()
        var count = 0
        let promise = Promise<Int>()
     
        pool.stream(User.self, in: "SELECT * FROM users").drain { user in
            XCTAssertEqual(user.username, iterator.next())
            count += 1
            
            if count == 3 {
                promise.complete(3)
            }
        }
            
        XCTAssertEqual(3, try promise.future.blockingAwait(timeout: .seconds(30)))
    }
    
    func testComplexModel() throws {
        let table = Table(named: "complex")
     
        table.schema.append(Table.Column(named: "id", type: .uint8(length: nil), autoIncrement: true, primary: true, unique: true))
     
        table.schema.append(Table.Column(named: "number0", type: .float()))
        table.schema.append(Table.Column(named: "number1", type: .double()))
        table.schema.append(Table.Column(named: "i16", type: .int16()))
        table.schema.append(Table.Column(named: "ui16", type: .uint16()))
        table.schema.append(Table.Column(named: "i32", type: .int32()))
        table.schema.append(Table.Column(named: "ui32", type: .uint32()))
        table.schema.append(Table.Column(named: "i64", type: .int64()))
        table.schema.append(Table.Column(named: "ui64", type: .uint64()))
     
        do {
            try pool.createTable(table).blockingAwait(timeout: .seconds(3))
     
            try pool.administrativeQuery("INSERT INTO complex (number0, number1, i16, ui16, i32, ui32, i64, ui64) VALUES (3.14, 6.28, -5, 5, -10000, 10000, 5000, 0)").blockingAwait(timeout: .seconds(3))
     
            try pool.administrativeQuery("INSERT INTO complex (number0, number1, i16, ui16, i32, ui32, i64, ui64) VALUES (3.14, 6.28, -5, 5, -10000, 10000, 5000, 0)").blockingAwait(timeout: .seconds(3))
        } catch {
            debugPrint(error)
            XCTFail()
            throw error
        }
     
        let all = try pool.all(Complex.self, in: "SELECT * FROM complex").blockingAwait(timeout: .seconds(3))
     
        XCTAssertEqual(all.count, 2)
     
        guard let first = all.first else {
            XCTFail()
            return
        }
     
        XCTAssertEqual(first.number0, 3.14)
        XCTAssertEqual(first.number1, 6.28)
        XCTAssertEqual(first.i16, -5)
        XCTAssertEqual(first.ui16, 5)
        XCTAssertEqual(first.i32, -10_000)
        XCTAssertEqual(first.ui32, 10_000)
        XCTAssertEqual(first.i64, 5_000)
        XCTAssertEqual(first.ui64, 0)
     
        try pool.dropTable(named: "complex").blockingAwait(timeout: .seconds(3))
    }
    
    func testFailures() throws {
        XCTAssertThrowsError(try pool.administrativeQuery("INSERT INTO users (username) VALUES ('Exampleuser')").blockingAwait(timeout: .seconds(3)))
        XCTAssertThrowsError(try pool.all(User.self, in: "SELECT * FORM users").blockingAwait(timeout: .seconds(3)))
    }
}

struct User: Decodable {
    var id: Int
    var username: String
}

struct Complex: Decodable {
    var id: Int
    var number0: Float
    var number1: Double
    var i16: Int16
    var ui16: UInt16
    var i32: Int32
    var ui32: UInt32
    var i64: Int64
    var ui64: UInt64
}<|MERGE_RESOLUTION|>--- conflicted
+++ resolved
@@ -8,30 +8,8 @@
 
 /// Requires a user with the username `vapor` and password `vapor` with permissions on the `vapor_test` database on localhost
 class MySQLTests: XCTestCase {
-<<<<<<< HEAD
-    let pool = try! Connection.makeConnection(hostname: "localhost", user: "root", password: nil, database: "vapor_test", queue: .global()).blockingAwait(timeout: .seconds(5))
-    
-=======
-    let pool = ConnectionPool(hostname: "127.0.0.1", user: "root", password: "", database: "test", worker: Worker(queue: .global()))
+    let pool = try! Connection.makeConnection(hostname: "localhost", user: "root", password: nil, database: "test", worker: Worker(queue: .global())).blockingAwait(timeout: .seconds(3))
 
-    static let allTests = [
-        ("testNothing", testNothing),
-    ]
-
-    func testNothing() {
-        // hi
-    }
-//    func testVersion() {
-//        let group = DispatchGroup()
-//        group.enter()
-//        try! pool.forEach([[String: String]].self, in: "SELECT @@version;") { version in
-//            print(version)
-//            group.leave()
-//        }
-//        group.wait()
-//    }
-    /*
->>>>>>> 94165bfe
     static let allTests = [
         ("testPreparedStatements", testPreparedStatements),
         ("testCreateUsersSchema", testCreateUsersSchema),
