import XCTVapor
import XCTest
import Vapor
import NIOCore
import NIOHTTP1
import Crypto

final class FileTests: XCTestCase {
    func testStreamFile() throws {
        let app = Application(.testing)
        defer { app.shutdown() }

        app.get("file-stream") { req -> EventLoopFuture<Response> in
            return req.fileio.streamFile(at: #file, advancedETagComparison: true) { result in
                do {
                    try result.get()
                } catch { 
                    XCTFail("File Stream should have succeeded")
                }
            }
        }

        try app.testable(method: .running).test(.GET, "/file-stream") { res in
            let test = "the quick brown fox"
            XCTAssertNotNil(res.headers.first(name: .eTag))
            XCTAssertContains(res.body.string, test)
        }
    }

    @available(*, deprecated)
    func testLegacyStreamFile() throws {
        let app = Application(.testing)
        defer { app.shutdown() }

        app.get("file-stream") { req in
            return req.fileio.streamFile(at: #filePath) { result in
                do {
                    try result.get()
                } catch {
                    XCTFail("File Stream should have succeeded")
                }
            }
        }

        try app.testable(method: .running(port: 0)).test(.GET, "/file-stream") { res in
            let test = "the quick brown fox"
            XCTAssertNotNil(res.headers.first(name: .eTag))
            XCTAssertContains(res.body.string, test)
        }
    }

    func testStreamFileConnectionClose() throws {
        let app = Application(.testing)
        defer { app.shutdown() }

        app.get("file-stream") { req -> EventLoopFuture<Response> in
            return req.fileio.streamFile(at: #file, advancedETagComparison: true)
        }

        var headers = HTTPHeaders()
        headers.replaceOrAdd(name: .connection, value: "close")
        try app.testable(method: .running(port: 0)).test(.GET, "/file-stream", headers: headers) { res in
            let test = "the quick brown fox"
            XCTAssertNotNil(res.headers.first(name: .eTag))
            XCTAssertContains(res.body.string, test)
        }
    }

    func testStreamFileNull() throws {
        let app = Application(.testing)
        defer { app.shutdown() }

        app.get("file-stream") { req -> EventLoopFuture<Response> in
            var tmpPath: String
            repeat {
                tmpPath = FileManager.default.temporaryDirectory.appendingPathComponent(UUID().uuidString).path
            } while (FileManager.default.fileExists(atPath: tmpPath))

            return req.fileio.streamFile(at: tmpPath, advancedETagComparison: true) { result in
                do {
                    try result.get()
                    XCTFail("File Stream should have failed")
                } catch { 
                }
            }
        }

        try app.testable(method: .running(port: 0)).test(.GET, "/file-stream") { res in
            XCTAssertTrue(res.body.string.isEmpty)
        }
    }

    func testAdvancedETagHeaders() throws {
        let app = Application(.testing)
        defer { app.shutdown() }

        app.get("file-stream") { req -> EventLoopFuture<Response> in
            return req.fileio.streamFile(at: #file, advancedETagComparison: true) { result in
                do {
                    try result.get()
                } catch {
                    XCTFail("File Stream should have succeeded")
                }
            }
        }

        try app.testable(method: .running).test(.GET, "/file-stream") { res in
            let fileData = try Data(contentsOf: URL(fileURLWithPath: #file))
            let digest = SHA256.hash(data: fileData)
            let eTag = res.headers.first(name: "etag")
            XCTAssertEqual(eTag, digest.hex)
        }
    }

    func testSimpleETagHeaders() throws {
        let app = Application(.testing)
        defer { app.shutdown() }

        app.get("file-stream") { req -> EventLoopFuture<Response> in
            return req.fileio.streamFile(at: #file, advancedETagComparison: false) { result in
                do {
                    try result.get()
                } catch {
                    XCTFail("File Stream should have succeeded")
                }
            }
        }

        try app.testable(method: .running).test(.GET, "/file-stream") { res in
            let attributes = try FileManager.default.attributesOfItem(atPath: #file)
            let modifiedAt = attributes[.modificationDate] as! Date
            let fileSize = (attributes[.size] as? NSNumber)!.intValue
            let fileETag = "\"\(modifiedAt.timeIntervalSince1970)-\(fileSize)\""

            XCTAssertEqual(res.headers.first(name: .eTag), fileETag)
        }
    }
    
    func testStreamFileContentHeaderTail() throws {
        let app = Application(.testing)
        defer { app.shutdown() }

        app.get("file-stream") { req -> EventLoopFuture<Response> in
            return req.fileio.streamFile(at: #file, advancedETagComparison: true) { result in
                do {
                    try result.get()
                } catch {
                    XCTFail("File Stream should have succeeded")
                }
            }
        }
        
        var headerRequest = HTTPHeaders()
        headerRequest.range = .init(unit: .bytes, ranges: [.tail(value: 20)])
        try app.testable(method: .running(port: 0)).test(.GET, "/file-stream", headers: headerRequest) { res in
            
            let contentRange = res.headers.first(name: "content-range")
            let contentLength = res.headers.first(name: "content-length")
            
            let lowerRange = Int((contentRange?.split(separator: "-")[0].split(separator: " ")[1])!)!
            let upperRange = Int((contentRange?.split(separator: "-")[1].split(separator: "/")[0])!)!
            
            let range = upperRange - lowerRange + 1
            let length = Int(contentLength!)!

            XCTAssertTrue(range == length)
        }
    }
    
    func testStreamFileContentHeaderStart() throws {
        let app = Application(.testing)
        defer { app.shutdown() }

        app.get("file-stream") { req -> EventLoopFuture<Response> in
            return req.fileio.streamFile(at: #file, advancedETagComparison: true) { result in
                do {
                    try result.get()
                } catch {
                    XCTFail("File Stream should have succeeded")
                }
            }
        }

        var headerRequest = HTTPHeaders()
        headerRequest.range = .init(unit: .bytes, ranges: [.start(value: 20)])
        try app.testable(method: .running(port: 0)).test(.GET, "/file-stream", headers: headerRequest) { res in
            
            let contentRange = res.headers.first(name: "content-range")
            let contentLength = res.headers.first(name: "content-length")
            
            let lowerRange = Int((contentRange?.split(separator: "-")[0].split(separator: " ")[1])!)!
            let upperRange = Int((contentRange?.split(separator: "-")[1].split(separator: "/")[0])!)!
            
            let range = upperRange - lowerRange + 1
            let length = Int(contentLength!)!

            XCTAssertTrue(range == length)
        }
    }
    
    func testStreamFileContentHeadersWithin() throws {
        let app = Application(.testing)
        defer { app.shutdown() }

        app.get("file-stream") { req -> EventLoopFuture<Response> in
            return req.fileio.streamFile(at: #file, advancedETagComparison: true) { result in
                do {
                    try result.get()
                } catch {
                    XCTFail("File Stream should have succeeded")
                }
            }
        }
        
        var headerRequest = HTTPHeaders()
        headerRequest.range = .init(unit: .bytes, ranges: [.within(start: 20, end: 25)])
        try app.testable(method: .running(port: 0)).test(.GET, "/file-stream", headers: headerRequest) { res in
            
            let contentRange = res.headers.first(name: "content-range")
            let contentLength = res.headers.first(name: "content-length")
            
            let lowerRange = Int((contentRange?.split(separator: "-")[0].split(separator: " ")[1])!)!
            let upperRange = Int((contentRange?.split(separator: "-")[1].split(separator: "/")[0])!)!
            
            let range = upperRange - lowerRange + 1
            let length = Int(contentLength!)!

            XCTAssertTrue(range == length)
        }
    }

    func testStreamFileContentHeadersOnlyFirstByte() async throws {
        let app = await Application(.testing)
        defer { app.shutdown() }

        app.get("file-stream") { req in
            return req.fileio.streamFile(at: #file, advancedETagComparison: true) { result in
                do {
                    try result.get()
                } catch {
                    XCTFail("File Stream should have succeeded")
                }
            }
        }

        var headers = HTTPHeaders()
        headers.range = .init(unit: .bytes, ranges: [.within(start: 0, end: 0)])
        try app.testable(method: .running(port: 0)).test(.GET, "/file-stream", headers: headers) { res in
            XCTAssertEqual(res.status, .partialContent)

            XCTAssertEqual(res.headers.first(name: .contentLength), "1")
            let range = res.headers.first(name: .contentRange)!.split(separator: "/").first!.split(separator: " ").last!
            XCTAssertEqual(range, "0-0")

            XCTAssertEqual(res.body.readableBytes, 1)
        }
    }
    
    func testStreamFileContentHeadersWithinFail() throws {
        let app = Application(.testing)
        defer { app.shutdown() }

        app.get("file-stream") { req -> EventLoopFuture<Response> in
            return req.fileio.streamFile(at: #file, advancedETagComparison: true) { result in
                do {
                    try result.get()
                } catch {
                    XCTFail("File Stream should have succeeded")
                }
            }
        }
        
        var headerRequest = HTTPHeaders()
        headerRequest.range = .init(unit: .bytes, ranges: [.within(start: -20, end: 25)])
        try app.testable(method: .running(port: 0)).test(.GET, "/file-stream", headers: headerRequest) { res in
            XCTAssertEqual(res.status, .badRequest)
        }

        headerRequest.range = .init(unit: .bytes, ranges: [.within(start: 10, end: 100000000)])
        try app.testable(method: .running(port: 0)).test(.GET, "/file-stream", headers: headerRequest) { res in
            XCTAssertEqual(res.status, .badRequest)
        }
    }
    
    func testStreamFileContentHeadersStartFail() throws {
        let app = Application(.testing)
        defer { app.shutdown() }

        app.get("file-stream") { req -> EventLoopFuture<Response> in
            return req.fileio.streamFile(at: #file, advancedETagComparison: true) { result in
                do {
                    try result.get()
                } catch {
                    XCTFail("File Stream should have succeeded")
                }
            }
        }
        
        var headerRequest = HTTPHeaders()
        headerRequest.range = .init(unit: .bytes, ranges: [.start(value: -20)])
        try app.testable(method: .running(port: 0)).test(.GET, "/file-stream", headers: headerRequest) { res in
            XCTAssertEqual(res.status, .badRequest)
        }

        headerRequest.range = .init(unit: .bytes, ranges: [.start(value: 100000000)])
        try app.testable(method: .running(port: 0)).test(.GET, "/file-stream", headers: headerRequest) { res in
            XCTAssertEqual(res.status, .badRequest)
        }
    }
    
    func testStreamFileContentHeadersTailFail() throws {
        let app = Application(.testing)
        defer { app.shutdown() }

        app.get("file-stream") { req -> EventLoopFuture<Response> in
            return req.fileio.streamFile(at: #file, advancedETagComparison: true) { result in
                do {
                    try result.get()
                } catch {
                    XCTFail("File Stream should have succeeded")
                }
            }
        }
        
        var headerRequest = HTTPHeaders()
        headerRequest.range = .init(unit: .bytes, ranges: [.tail(value: -20)])
        try app.testable(method: .running(port: 0)).test(.GET, "/file-stream", headers: headerRequest) { res in
            XCTAssertEqual(res.status, .badRequest)
        }

        headerRequest.range = .init(unit: .bytes, ranges: [.tail(value: 100000000)])
        try app.testable(method: .running(port: 0)).test(.GET, "/file-stream", headers: headerRequest) { res in
            XCTAssertEqual(res.status, .badRequest)
        }
    }
    
    func testFileWrite() throws {
        let app = Application(.testing)
        defer { app.shutdown() }
        
        let request = Request(application: app, on: app.eventLoopGroup.next())
        
        let data = "Hello"
        let path = "/tmp/fileio_write.txt"
        
        try request.fileio.writeFile(ByteBuffer(string: data), at: path).wait()
        defer { try? FileManager.default.removeItem(atPath: path) }
        
        let result = try String(contentsOfFile: path)
        XCTAssertEqual(result, data)
    }

    func testPercentDecodedFilePath() throws {
        let app = Application(.testing)
        defer { app.shutdown() }

        let path = #filePath.split(separator: "/").dropLast().joined(separator: "/")
        app.middleware.use(FileMiddleware(publicDirectory: "/" + path))

        try app.test(.GET, "/Utilities/foo%20bar.html") { res in
            XCTAssertEqual(res.status, .ok)
            XCTAssertEqual(res.body.string, "<h1>Hello</h1>\n")
        }
    }

    func testPercentDecodedRelativePath() throws {
        let app = Application(.testing)
        defer { app.shutdown() }

        let path = #filePath.split(separator: "/").dropLast().joined(separator: "/")
        app.middleware.use(FileMiddleware(publicDirectory: "/" + path))

        try app.test(.GET, "%2e%2e/VaporTests/Utilities/foo.txt") { res in
            XCTAssertEqual(res.status, .forbidden)
        }.test(.GET, "Utilities/foo.txt") { res in
            XCTAssertEqual(res.status, .ok)
            XCTAssertEqual(res.body.string, "bar\n")
        }
    }
    
    func testDefaultFileRelative() throws {
        let app = Application(.testing)
        defer { app.shutdown() }

        let path = #filePath.split(separator: "/").dropLast().joined(separator: "/")
        app.middleware.use(FileMiddleware(publicDirectory: "/" + path, defaultFile: "index.html"))

        try app.test(.GET, "Utilities/") { res in
            XCTAssertEqual(res.status, .ok)
            XCTAssertEqual(res.body.string, "<h1>Root Default</h1>\n")
        }.test(.GET, "Utilities/SubUtilities/") { res in
            XCTAssertEqual(res.status, .ok)
            XCTAssertEqual(res.body.string, "<h1>Subdirectory Default</h1>\n")
        }
    }
    
    func testDefaultFileAbsolute() throws {
        let app = Application(.testing)
        defer { app.shutdown() }

        let path = #filePath.split(separator: "/").dropLast().joined(separator: "/")
        app.middleware.use(FileMiddleware(publicDirectory: "/" + path, defaultFile: "/Utilities/index.html"))

        try app.test(.GET, "Utilities/") { res in
            XCTAssertEqual(res.status, .ok)
            XCTAssertEqual(res.body.string, "<h1>Root Default</h1>\n")
        }.test(.GET, "Utilities/SubUtilities/") { res in
            XCTAssertEqual(res.status, .ok)
            XCTAssertEqual(res.body.string, "<h1>Root Default</h1>\n")
        }
    }
    
    func testNoDefaultFile() throws {
        let app = Application(.testing)
        defer { app.shutdown() }

        let path = #filePath.split(separator: "/").dropLast().joined(separator: "/")
        app.middleware.use(FileMiddleware(publicDirectory: "/" + path))

        try app.test(.GET, "Utilities/") { res in
            XCTAssertEqual(res.status, .notFound)
        }
    }
    
    func testRedirect() throws {
        let app = Application(.testing)
        defer { app.shutdown() }

        let path = #filePath.split(separator: "/").dropLast().joined(separator: "/")
        app.middleware.use(
            FileMiddleware(
                publicDirectory: "/" + path,
                defaultFile: "index.html",
                directoryAction: .redirect
            )
        )

        try app.test(.GET, "Utilities") { res in
            XCTAssertEqual(res.status, .movedPermanently)
        }.test(.GET, "Utilities/SubUtilities") { res in
            XCTAssertEqual(res.status, .movedPermanently)
        }
    }
    
    func testRedirectWithQueryParams() throws {
        let app = Application(.testing)
        defer { app.shutdown() }

        let path = #filePath.split(separator: "/").dropLast().joined(separator: "/")
        app.middleware.use(
            FileMiddleware(
                publicDirectory: "/" + path,
                defaultFile: "index.html",
                directoryAction: .redirect
            )
        )

        try app.test(.GET, "Utilities?vaporTest=test") { res in
            XCTAssertEqual(res.status, .movedPermanently)
            XCTAssertEqual(res.headers.first(name: .location), "/Utilities/?vaporTest=test")
        }.test(.GET, "Utilities/SubUtilities?vaporTest=test") { res in
            XCTAssertEqual(res.status, .movedPermanently)
            XCTAssertEqual( res.headers.first(name: .location), "/Utilities/SubUtilities/?vaporTest=test")
        }.test(.GET, "Utilities/SubUtilities?vaporTest=test#vapor") { res in
            XCTAssertEqual(res.status, .movedPermanently)
            XCTAssertEqual( res.headers.first(name: .location), "/Utilities/SubUtilities/?vaporTest=test#vapor")
        }
    }
    
    func testNoRedirect() throws {
        let app = Application(.testing)
        defer { app.shutdown() }

        let path = #filePath.split(separator: "/").dropLast().joined(separator: "/")
        app.middleware.use(
            FileMiddleware(
                publicDirectory: "/" + path,
                defaultFile: "index.html",
                directoryAction: .none
            )
        )

        try app.test(.GET, "Utilities") { res in
            XCTAssertEqual(res.status, .notFound)
        }.test(.GET, "Utilities/SubUtilities") { res in
            XCTAssertEqual(res.status, .notFound)
        }
    }
    
    // https://github.com/vapor/vapor/security/advisories/GHSA-vj2m-9f5j-mpr5
    func testInvalidRangeHeaderDoesNotCrash() throws {
        let app = Application(.testing)
        defer { app.shutdown() }

        app.get("file-stream") { req -> EventLoopFuture<Response> in
            return req.fileio.streamFile(at: #file, advancedETagComparison: true)
        }

        var headers = HTTPHeaders()
        headers.replaceOrAdd(name: .range, value: "bytes=0-9223372036854775807")
        try app.testable(method: .running(port: 0)).test(.GET, "/file-stream", headers: headers) { res in
            XCTAssertEqual(res.status, .badRequest)
        }
        
        headers.replaceOrAdd(name: .range, value: "bytes=-1-10")
        try app.testable(method: .running(port: 0)).test(.GET, "/file-stream", headers: headers) { res in
            XCTAssertEqual(res.status, .badRequest)
        }
        
        headers.replaceOrAdd(name: .range, value: "bytes=100-10")
        try app.testable(method: .running(port: 0)).test(.GET, "/file-stream", headers: headers) { res in
            XCTAssertEqual(res.status, .badRequest)
        }
        
        headers.replaceOrAdd(name: .range, value: "bytes=10--100")
        try app.testable(method: .running(port: 0)).test(.GET, "/file-stream", headers: headers) { res in
            XCTAssertEqual(res.status, .badRequest)
        }
        
        headers.replaceOrAdd(name: .range, value: "bytes=9223372036854775808-")
        try app.testable(method: .running(port: 0)).test(.GET, "/file-stream", headers: headers) { res in
            XCTAssertEqual(res.status, .badRequest)
        }
        
        headers.replaceOrAdd(name: .range, value: "bytes=922337203-")
        try app.testable(method: .running(port: 0)).test(.GET, "/file-stream", headers: headers) { res in
            XCTAssertEqual(res.status, .badRequest)
        }
        
        headers.replaceOrAdd(name: .range, value: "bytes=-922337203")
        try app.testable(method: .running(port: 0)).test(.GET, "/file-stream", headers: headers) { res in
            XCTAssertEqual(res.status, .badRequest)
        }
        
        headers.replaceOrAdd(name: .range, value: "bytes=-9223372036854775808")
        try app.testable(method: .running(port: 0)).test(.GET, "/file-stream", headers: headers) { res in
            XCTAssertEqual(res.status, .badRequest)
        }
    }
    
    func testAsyncFileWrite() async throws {
<<<<<<< HEAD
        let app = await Application(.testing)
=======
        let app = Application(.testing)
>>>>>>> 4c80aab7
        defer { app.shutdown() }
        
        let request = Request(application: app, on: app.eventLoopGroup.next())
        
        let data = "Hello"
        let path = "/tmp/fileio_write.txt"
        
        try await request.fileio.writeFile(ByteBuffer(string: data), at: path)
        defer { try? FileManager.default.removeItem(atPath: path) }
        
        let result = try String(contentsOfFile: path)
        XCTAssertEqual(result, data)
    }
<<<<<<< HEAD
=======

    func testAsyncFileRead() async throws {
        let app = Application(.testing)
        defer { app.shutdown() }

        let request = Request(application: app, on: app.eventLoopGroup.next())

        let path = "/" + #filePath.split(separator: "/").dropLast().joined(separator: "/") + "/Utilities/long-test-file.txt"

        let content = try String(contentsOfFile: path)

        var readContent = ""
        let file = try await request.fileio.readFile(at: path, chunkSize: 16 * 1024) // 32Kb, ~5 chunks
        for try await chunk in file {
            readContent += String(buffer: chunk)
        }

        XCTAssertEqual(readContent, content, "The content read from the file does not match the expected content.")
    }
>>>>>>> 4c80aab7
}<|MERGE_RESOLUTION|>--- conflicted
+++ resolved
@@ -539,11 +539,7 @@
     }
     
     func testAsyncFileWrite() async throws {
-<<<<<<< HEAD
         let app = await Application(.testing)
-=======
-        let app = Application(.testing)
->>>>>>> 4c80aab7
         defer { app.shutdown() }
         
         let request = Request(application: app, on: app.eventLoopGroup.next())
@@ -557,11 +553,9 @@
         let result = try String(contentsOfFile: path)
         XCTAssertEqual(result, data)
     }
-<<<<<<< HEAD
-=======
 
     func testAsyncFileRead() async throws {
-        let app = Application(.testing)
+        let app = await Application(.testing)
         defer { app.shutdown() }
 
         let request = Request(application: app, on: app.eventLoopGroup.next())
@@ -578,5 +572,4 @@
 
         XCTAssertEqual(readContent, content, "The content read from the file does not match the expected content.")
     }
->>>>>>> 4c80aab7
 }