--- conflicted
+++ resolved
@@ -52,13 +52,8 @@
         let app = Application(.testing)
         defer { app.shutdown() }
 
-<<<<<<< HEAD
         app.get("file-stream") { req -> EventLoopFuture<Response> in
             return req.fileio.streamFile(at: #file, advancedETagComparison: true)
-=======
-        app.get("file-stream") { req in
-            return req.fileio.streamFile(at: #filePath)
->>>>>>> 096c5199
         }
 
         var headers = HTTPHeaders()
@@ -144,13 +139,8 @@
         let app = Application(.testing)
         defer { app.shutdown() }
 
-<<<<<<< HEAD
-        app.get("file-stream") { req -> EventLoopFuture<Response> in
-            return req.fileio.streamFile(at: #file, advancedETagComparison: true) { result in
-=======
-        app.get("file-stream") { req in
-            return req.fileio.streamFile(at: #filePath) { result in
->>>>>>> 096c5199
+        app.get("file-stream") { req -> EventLoopFuture<Response> in
+            return req.fileio.streamFile(at: #file, advancedETagComparison: true) { result in
                 do {
                     try result.get()
                 } catch {
@@ -180,13 +170,8 @@
         let app = Application(.testing)
         defer { app.shutdown() }
 
-<<<<<<< HEAD
-        app.get("file-stream") { req -> EventLoopFuture<Response> in
-            return req.fileio.streamFile(at: #file, advancedETagComparison: true) { result in
-=======
-        app.get("file-stream") { req in
-            return req.fileio.streamFile(at: #filePath) { result in
->>>>>>> 096c5199
+        app.get("file-stream") { req -> EventLoopFuture<Response> in
+            return req.fileio.streamFile(at: #file, advancedETagComparison: true) { result in
                 do {
                     try result.get()
                 } catch {
@@ -216,13 +201,8 @@
         let app = Application(.testing)
         defer { app.shutdown() }
 
-<<<<<<< HEAD
-        app.get("file-stream") { req -> EventLoopFuture<Response> in
-            return req.fileio.streamFile(at: #file, advancedETagComparison: true) { result in
-=======
-        app.get("file-stream") { req in
-            return req.fileio.streamFile(at: #filePath) { result in
->>>>>>> 096c5199
+        app.get("file-stream") { req -> EventLoopFuture<Response> in
+            return req.fileio.streamFile(at: #file, advancedETagComparison: true) { result in
                 do {
                     try result.get()
                 } catch {
@@ -253,11 +233,7 @@
         defer { app.shutdown() }
 
         app.get("file-stream") { req in
-<<<<<<< HEAD
-            return req.fileio.streamFile(at: #file, advancedETagComparison: true) { result in
-=======
-            return req.fileio.streamFile(at: #filePath) { result in
->>>>>>> 096c5199
+            return req.fileio.streamFile(at: #file, advancedETagComparison: true) { result in
                 do {
                     try result.get()
                 } catch {
@@ -283,13 +259,8 @@
         let app = Application(.testing)
         defer { app.shutdown() }
 
-<<<<<<< HEAD
-        app.get("file-stream") { req -> EventLoopFuture<Response> in
-            return req.fileio.streamFile(at: #file, advancedETagComparison: true) { result in
-=======
-        app.get("file-stream") { req in
-            return req.fileio.streamFile(at: #filePath) { result in
->>>>>>> 096c5199
+        app.get("file-stream") { req -> EventLoopFuture<Response> in
+            return req.fileio.streamFile(at: #file, advancedETagComparison: true) { result in
                 do {
                     try result.get()
                 } catch {
@@ -314,13 +285,8 @@
         let app = Application(.testing)
         defer { app.shutdown() }
 
-<<<<<<< HEAD
-        app.get("file-stream") { req -> EventLoopFuture<Response> in
-            return req.fileio.streamFile(at: #file, advancedETagComparison: true) { result in
-=======
-        app.get("file-stream") { req in
-            return req.fileio.streamFile(at: #filePath) { result in
->>>>>>> 096c5199
+        app.get("file-stream") { req -> EventLoopFuture<Response> in
+            return req.fileio.streamFile(at: #file, advancedETagComparison: true) { result in
                 do {
                     try result.get()
                 } catch {
@@ -345,13 +311,8 @@
         let app = Application(.testing)
         defer { app.shutdown() }
 
-<<<<<<< HEAD
-        app.get("file-stream") { req -> EventLoopFuture<Response> in
-            return req.fileio.streamFile(at: #file, advancedETagComparison: true) { result in
-=======
-        app.get("file-stream") { req in
-            return req.fileio.streamFile(at: #filePath) { result in
->>>>>>> 096c5199
+        app.get("file-stream") { req -> EventLoopFuture<Response> in
+            return req.fileio.streamFile(at: #file, advancedETagComparison: true) { result in
                 do {
                     try result.get()
                 } catch {
@@ -530,13 +491,8 @@
         let app = Application(.testing)
         defer { app.shutdown() }
 
-<<<<<<< HEAD
         app.get("file-stream") { req -> EventLoopFuture<Response> in
             return req.fileio.streamFile(at: #file, advancedETagComparison: true)
-=======
-        app.get("file-stream") { req in
-            return req.fileio.streamFile(at: #filePath)
->>>>>>> 096c5199
         }
 
         var headers = HTTPHeaders()
