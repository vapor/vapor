--- conflicted
+++ resolved
@@ -88,7 +88,6 @@
 
     @Test("Test File Middleware From Bundle")
     func testFileMiddlewareFromBundle() async throws {
-<<<<<<< HEAD
         try await withApp { app in
             let fileMiddleware = try FileMiddleware(bundle: .module, publicDirectory: "/")
             app.middleware.use(fileMiddleware)
@@ -96,11 +95,16 @@
             try await app.testing().test(.get, "/foo.txt") { result async in
                 #expect(result.status == .ok)
                 #expect(result.body.string == "bar\n")
-            }
-=======
+                XCTAssertNil(result.headers[.cacheControl].first)
+            XCTAssertNil(result.headers[.age].first)
+            }
+        }
+    }
+    
+    func testFileMiddlewareWithBrowserDefaultCachePolicy() async throws {
         var fileMiddleware: FileMiddleware!
         
-        XCTAssertNoThrow(fileMiddleware = try FileMiddleware(bundle: .module, publicDirectory: "/"), "FileMiddleware instantiation from Bundle should not fail")
+        XCTAssertNoThrow(fileMiddleware = try FileMiddleware(bundle: .module, publicDirectory: "/", cachePolicy: .browserDefault), "FileMiddleware instantiation from Bundle should not fail")
         
         app.middleware.use(fileMiddleware)
         
@@ -112,21 +116,6 @@
         }
     }
     
-    func testFileMiddlewareWithBrowserDefaultCachePolicy() async throws {
-        var fileMiddleware: FileMiddleware!
-        
-        XCTAssertNoThrow(fileMiddleware = try FileMiddleware(bundle: .module, publicDirectory: "/", cachePolicy: .browserDefault), "FileMiddleware instantiation from Bundle should not fail")
-        
-        app.middleware.use(fileMiddleware)
-        
-        try await app.testable().test(.GET, "/foo.txt") { result async in
-            XCTAssertEqual(result.status, .ok)
-            XCTAssertEqual(result.body.string, "bar\n")
-            XCTAssertNil(result.headers[.cacheControl].first)
-            XCTAssertNil(result.headers[.age].first)
-        }
-    }
-    
     func testFileMiddlewareWithNoCachePolicy() async throws {
         var fileMiddleware: FileMiddleware!
         
@@ -169,7 +158,6 @@
             XCTAssertEqual(result.body.string, "bar\n")
             XCTAssertEqual(result.headers[.cacheControl].first, "public")
             XCTAssertEqual(result.headers[.age].first, "10")
->>>>>>> f6459d64
         }
     }
 
