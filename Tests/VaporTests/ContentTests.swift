--- conflicted
+++ resolved
@@ -199,8 +199,7 @@
             XCTAssertEqualJSON(res.body.string, expected)
         }
     }
-    
-<<<<<<< HEAD
+  
     func testMultipartDecodedEmptyMultipartForm() throws {
         let data = """
         --123\r
@@ -229,12 +228,33 @@
             XCTAssertEqual(res.status, .unprocessableEntity)
         }
     }
-    
+
     func testMultipartDecodedEmptyBody() throws {
         let data = ""
         let expected = User(
             name: "Vapor"
-=======
+        )
+
+        struct User: Content, Equatable {
+            var name: String
+        }
+
+        let app = Application(.testing)
+        defer { app.shutdown() }
+
+        app.routes.get("multipart") { req -> User in
+            let decoded = try req.content.decode(User.self)
+            XCTAssertEqual(decoded, expected)
+            return decoded
+        }
+
+        try app.testable().test(.GET, "/multipart", headers: [
+            "Content-Type": "multipart/form-data; boundary=123"
+        ], body: .init(string: data)) { res in
+            XCTAssertEqual(res.status, .unprocessableEntity)
+        }
+    }
+    
     func testMultipartDecodeUnicode() throws {
         let data = """
         --123\r
@@ -256,16 +276,13 @@
             name: "Vapor",
             age: 4,
             image: File(data: "<contents of image>", filename: "UTF-8\'\'%E5%A5%B9%E5%9C%A8%E5%90%83%E6%B0%B4%E6%9E%9C.png")
->>>>>>> 6b96684e
+
         )
 
         struct User: Content, Equatable {
             var name: String
-<<<<<<< HEAD
-=======
             var age: Int
             var image: File
->>>>>>> 6b96684e
         }
 
         let app = Application(.testing)
@@ -280,12 +297,8 @@
         try app.testable().test(.GET, "/multipart", headers: [
             "Content-Type": "multipart/form-data; boundary=123"
         ], body: .init(string: data)) { res in
-<<<<<<< HEAD
-            XCTAssertEqual(res.status, .unprocessableEntity)
-=======
             XCTAssertEqual(res.status, .ok)
             XCTAssertEqualJSON(res.body.string, expected)
->>>>>>> 6b96684e
         }
     }
 
