import Testing
import VaporTesting
import Vapor
import NIOCore
#if canImport(Android)
import func Android.sleep
#endif

<<<<<<< HEAD
@Suite("Cache Tests")
struct CacheTests {
    @Test("Test the In Memory Cache")
    func inMemoryCache() async throws {
        try await withApp { app in
            let value1 = try await app.cache.get("foo", as: String.self)
            #expect(value1 == nil)
            try await app.cache.set("foo", to: "bar", expiresIn: nil)
            let value2: String? = try await app.cache.get("foo")
            #expect(value2 == "bar")

            // Test expiration
            try await app.cache.set("foo2", to: "bar2", expiresIn: .seconds(1))

            let value3: String? = try await app.cache.get("foo2")
            #expect(value3 == "bar2")
            try await Task.sleep(for: .seconds(1))
            let value4 = try await app.cache.get("foo2", as: String.self)
            #expect(value4 == nil)

            // Test reset value
            try await app.cache.set("foo3", to: "bar3", expiresIn: nil)
            let value5: String? = try await app.cache.get("foo3")
            #expect(value5 == "bar3")
            try await app.cache.delete("foo3")
            let value6 = try await app.cache.get("foo3", as: String.self)
            #expect(value6 == nil)
        }
    }

    @Test("Test Custom Cache")
    func customCache() async throws {
        try await withApp { app in
            app.caches.use(.foo)
            try await app.cache.set("1", to: "2", expiresIn: nil)
            let value = try await app.cache.get("foo", as: String.self)
            #expect(value == "bar")
        }
    }
}

extension Application.Caches.Provider {
    static var foo: Self {
        .init { $0.caches.use { FooCache(on: $0.eventLoopGroup.any()) } }
=======
@available(*, deprecated, message: "Test old future APIs")
final class CacheTests: XCTestCase {
    func testInMemoryCache() throws {
        let app = Application(.testing)
        defer { app.shutdown() }
        
        try XCTAssertNil(app.cache.get("foo", as: String.self).wait())
        try app.cache.set("foo", to: "bar").wait()
        try XCTAssertEqual(app.cache.get("foo").wait(), "bar")
        
        // Test expiration
        try app.cache.set("foo2", to: "bar2", expiresIn: .seconds(1)).wait()
        try XCTAssertEqual(app.cache.get("foo2").wait(), "bar2")
        sleep(2)
        try XCTAssertNil(app.cache.get("foo2", as: String.self).wait())
        
        // Test reset value
        try app.cache.set("foo3", to: "bar3").wait()
        try XCTAssertEqual(app.cache.get("foo3").wait(), "bar3")
        try app.cache.delete("foo3").wait()
        try XCTAssertNil(app.cache.get("foo3", as: String.self).wait())
>>>>>>> 4f2dcf7d
    }
}

// Always returns "bar" for key "foo".
// That's all...
struct FooCache: Cache {
    let eventLoop: EventLoop
    init(on eventLoop: EventLoop) {
        self.eventLoop = eventLoop
    }

    func get<T>(_ key: String, as type: T.Type) async throws -> T? where T: Decodable & Sendable {
        return key == "foo" ? "bar" as? T : nil
    }

    func set<T>(_ key: String, to value: T?, expiresIn expirationTime: CacheExpirationTime?) async throws where T : Encodable, T : Sendable {}

    func `for`(_ request: Request) -> FooCache {
        return self
    }
}<|MERGE_RESOLUTION|>--- conflicted
+++ resolved
@@ -6,7 +6,6 @@
 import func Android.sleep
 #endif
 
-<<<<<<< HEAD
 @Suite("Cache Tests")
 struct CacheTests {
     @Test("Test the In Memory Cache")
@@ -51,29 +50,6 @@
 extension Application.Caches.Provider {
     static var foo: Self {
         .init { $0.caches.use { FooCache(on: $0.eventLoopGroup.any()) } }
-=======
-@available(*, deprecated, message: "Test old future APIs")
-final class CacheTests: XCTestCase {
-    func testInMemoryCache() throws {
-        let app = Application(.testing)
-        defer { app.shutdown() }
-        
-        try XCTAssertNil(app.cache.get("foo", as: String.self).wait())
-        try app.cache.set("foo", to: "bar").wait()
-        try XCTAssertEqual(app.cache.get("foo").wait(), "bar")
-        
-        // Test expiration
-        try app.cache.set("foo2", to: "bar2", expiresIn: .seconds(1)).wait()
-        try XCTAssertEqual(app.cache.get("foo2").wait(), "bar2")
-        sleep(2)
-        try XCTAssertNil(app.cache.get("foo2", as: String.self).wait())
-        
-        // Test reset value
-        try app.cache.set("foo3", to: "bar3").wait()
-        try XCTAssertEqual(app.cache.get("foo3").wait(), "bar3")
-        try app.cache.delete("foo3").wait()
-        try XCTAssertNil(app.cache.get("foo3", as: String.self).wait())
->>>>>>> 4f2dcf7d
     }
 }
 
