@testable import Vapor
import XCTest
import NIO

final class URLEncodedFormTests: XCTestCase {
    // MARK: Codable
    
    func testDecode() throws {
        let data = """
        name=Tanner&age=23&pets[]=Zizek&pets[]=Foo&dict[a]=1&dict[b]=2&foos[]=baz&nums[]=3.14
        """
        
        let user = try URLEncodedFormDecoder().decode(User.self, from: data)
        XCTAssertEqual(user.name, "Tanner")
        XCTAssertEqual(user.age, 23)
        XCTAssertEqual(user.pets.count, 2)
        XCTAssertEqual(user.pets.first, "Zizek")
        XCTAssertEqual(user.pets.last, "Foo")
        XCTAssertEqual(user.dict["a"], 1)
        XCTAssertEqual(user.dict["b"], 2)
        XCTAssertEqual(user.foos[0], .baz)
        XCTAssertEqual(user.nums[0], 3.14)
    }
    
    func testDecodeCommaSeparatedArray() throws {
        let data = """
        name=Tanner&age=23&pets=Zizek,Foo%2C&dict[a]=1&dict[b]=2&foos=baz&nums=3.14
        """
        let user = try URLEncodedFormDecoder().decode(User.self, from: data)
        XCTAssertEqual(user.name, "Tanner")
        XCTAssertEqual(user.age, 23)
        XCTAssertEqual(user.pets.count, 2)
        XCTAssertEqual(user.pets.first, "Zizek")
        XCTAssertEqual(user.pets.last, "Foo,")
        XCTAssertEqual(user.dict["a"], 1)
        XCTAssertEqual(user.dict["b"], 2)
        XCTAssertEqual(user.foos[0], .baz)
        XCTAssertEqual(user.nums[0], 3.14)
    }
    
    func testDecodeWithoutArrayBrackets() throws {
        let data = """
        name=Tanner&age=23&pets=Zizek&pets=Foo&dict[a]=1&dict[b]=2&foos=baz&nums=3.14
        """
        
        let user = try URLEncodedFormDecoder().decode(User.self, from: data)
        XCTAssertEqual(user.name, "Tanner")
        XCTAssertEqual(user.age, 23)
        XCTAssertEqual(user.pets.count, 2)
        XCTAssertEqual(user.pets.first, "Zizek")
        XCTAssertEqual(user.pets.last, "Foo")
        XCTAssertEqual(user.dict["a"], 1)
        XCTAssertEqual(user.dict["b"], 2)
        XCTAssertEqual(user.foos[0], .baz)
        XCTAssertEqual(user.nums[0], 3.14)
    }

    func testDecodeArraysToSingleValueFails() throws {
        let data = """
        name[]=Tanner&age[]=23&pets[]=Zizek&pets[]=Foo&dict[a][]=1&dict[b][]=2&foos[]=baz&nums[]=3.14
        """
        XCTAssertThrowsError(try URLEncodedFormDecoder().decode(User.self, from: data))
    }
    
    func testDecodeStringWithCommas() throws {
        let data = """
        name=Vapor, Tanner&age=23&pets[]=Zizek&pets[]=Foo&dict[a]=1&dict[b]=2&foos[]=baz&nums[]=3.14
        """
        let user = try URLEncodedFormDecoder().decode(User.self, from: data)
        XCTAssertEqual(user.name, "Vapor, Tanner")
        XCTAssertEqual(user.age, 23)
        XCTAssertEqual(user.pets.count, 2)
        XCTAssertEqual(user.pets.first, "Zizek")
        XCTAssertEqual(user.pets.last, "Foo")
        XCTAssertEqual(user.dict["a"], 1)
        XCTAssertEqual(user.dict["b"], 2)
        XCTAssertEqual(user.foos[0], .baz)
        XCTAssertEqual(user.nums[0], 3.14)
    }

    func testDecodeWithoutFlagsAsBoolFailsWhenBoolIsRequired() throws {
        let decoder = URLEncodedFormDecoder(configuration: .init(boolFlags: false))
        let dataWithoutBool = """
        name=Tanner&age=23&pets[]=Zizek&pets[]=Foo&dict[a]=1&dict[b]=2&foos[]=baz&nums[]=3.14
        """
        try XCTAssertThrowsError(decoder.decode(User.self, from: dataWithoutBool))

        let dataWithBool = """
        name=Tanner&age=23&pets[]=Zizek&pets[]=Foo&dict[a]=1&dict[b]=2&foos[]=baz&nums[]=3.14&isCool=false
        """
        let user = try decoder.decode(User.self, from: dataWithBool)
        XCTAssertEqual(user.name, "Tanner")
        XCTAssertEqual(user.age, 23)
        XCTAssertEqual(user.pets.count, 2)
        XCTAssertEqual(user.pets.first, "Zizek")
        XCTAssertEqual(user.pets.last, "Foo")
        XCTAssertEqual(user.dict["a"], 1)
        XCTAssertEqual(user.dict["b"], 2)
        XCTAssertEqual(user.foos[0], .baz)
        XCTAssertEqual(user.nums[0], 3.14)
        XCTAssertEqual(user.isCool, false)
    }

    func testEncode() throws {
        let user = User(name: "Tanner", age: 23, pets: ["Zizek", "Foo"], dict: ["a": 1, "b": 2], foos: [.baz], nums: [3.14], isCool: true)
        let result = try URLEncodedFormEncoder().encode(user)
        XCTAssert(result.contains("pets[]=Zizek"))
        XCTAssert(result.contains("pets[]=Foo"))
        XCTAssert(result.contains("age=23"))
        XCTAssert(result.contains("name=Tanner"))
        XCTAssert(result.contains("dict[a]=1"))
        XCTAssert(result.contains("dict[b]=2"))
        XCTAssert(result.contains("foos[]=baz"))
        XCTAssert(result.contains("nums[]=3.14"))
        XCTAssert(result.contains("isCool=true"))
    }

    func testDateCoding() throws {
        let toEncode = DateCoding(date: Date(timeIntervalSince1970: 0))
<<<<<<< HEAD

        let decodedDefaultFromISO8601 = try URLEncodedFormDecoder().decode(DateCoding.self, from: "date=1970-01-01T00:00:00Z")
        XCTAssertEqual(decodedDefaultFromISO8601, toEncode)

        let resultForDefault = try URLEncodedFormEncoder().encode(toEncode)
        XCTAssertEqual("date=0.0", resultForDefault)
        
        let decodedDefault = try URLEncodedFormDecoder().decode(DateCoding.self, from: resultForDefault)
        XCTAssertEqual(decodedDefault, toEncode)

        let resultForTimeIntervalSince1970 = try URLEncodedFormEncoder(
            configuration: .init(dateFormat: .unixTimestamp)
        ).encode(toEncode)
        XCTAssertEqual("date=0.0", resultForTimeIntervalSince1970)
        
        let decodedTimeIntervalSince1970 = try URLEncodedFormDecoder(
            configuration: .init(dateFormats: [.unixTimestamp])
        ).decode(DateCoding.self, from: resultForTimeIntervalSince1970)
        XCTAssertEqual(decodedTimeIntervalSince1970, toEncode)
        
        let resultForInternetDateTime = try URLEncodedFormEncoder(
            configuration: .init(dateFormat: .iso8601)
        ).encode(toEncode)
        XCTAssertEqual("date=1970-01-01T00:00:00Z", resultForInternetDateTime)

        let decodedInternetDateTime = try URLEncodedFormDecoder(
            configuration: .init(dateFormats: [.iso8601])
        ).decode(DateCoding.self, from: resultForInternetDateTime)
        XCTAssertEqual(decodedInternetDateTime, toEncode)

        XCTAssertThrowsError(try URLEncodedFormDecoder(
            configuration: .init(dateFormats: [.iso8601])
        ).decode(DateCoding.self, from: "date=bad-date"))
                
        class DateFormatterFactory {
            private var threadSpecificValue = ThreadSpecificVariable<DateFormatter>()
            var currentValue: DateFormatter {
                get {
                    guard let dateFormatter = threadSpecificValue.currentValue else {
                        let threadSpecificDateFormatter = self.newDateFormatter
                        threadSpecificValue.currentValue = threadSpecificDateFormatter
                        return threadSpecificDateFormatter
                    }
                    return dateFormatter
                }
            }
            
            private var newDateFormatter: DateFormatter {
                let dateFormatter = DateFormatter()
                dateFormatter.locale = Locale(identifier: "en_US_POSIX")
                dateFormatter.dateFormat = "'Date:' yyyy-MM-dd 'Time:' HH:mm:ss 'Timezone:' ZZZZZ"
                dateFormatter.timeZone = TimeZone(secondsFromGMT: 0)
                return dateFormatter
            }
        }
        let factory = DateFormatterFactory()
        let resultCustom = try URLEncodedFormEncoder(
            configuration: .init(dateFormat: .custom({ (date, encoder) in
                var container = encoder.singleValueContainer()
                try container.encode(factory.currentValue.string(from: date))
            }))
        ).encode(toEncode)
        XCTAssertEqual("date=Date:%201970-01-01%20Time:%2000:00:00%20Timezone:%20Z", resultCustom)
        
        let decodedCustom = try URLEncodedFormDecoder(
            configuration: .init(dateFormats: [.custom({ (decoder) -> Date in
                let container = try decoder.singleValueContainer()
                let string = try container.decode(String.self)
                guard let date = factory.currentValue.date(from: string) else {
                    throw DecodingError.dataCorruptedError(in: container, debugDescription: "Unable to decode date from string '\(string)'")
                }
                return date
            })])
        ).decode(DateCoding.self, from: resultCustom)
        XCTAssertEqual(decodedCustom, toEncode)
=======
        let resultForTimeIntervalSince1970 = try URLEncodedFormEncoder()
          .encode(toEncode)
        XCTAssertEqual("date=0.0", resultForTimeIntervalSince1970)
        
        let decodedTimeIntervalSince1970 = try URLEncodedFormDecoder()
          .decode(DateCoding.self, from: resultForTimeIntervalSince1970)
        XCTAssertEqual(decodedTimeIntervalSince1970, toEncode)
>>>>>>> 089361cf
    }

    func testEncodedArrayValues() throws {
        let user = User(name: "Tanner", age: 23, pets: ["Zizek", "Foo"], dict: ["a": 1, "b": 2], foos: [.baz], nums: [3.14], isCool: true)
        let result = try URLEncodedFormEncoder(
            configuration: .init(arrayEncoding: .values)
        ).encode(user)
        XCTAssert(result.contains("pets=Zizek"))
        XCTAssert(result.contains("pets=Foo"))
        XCTAssert(result.contains("age=23"))
        XCTAssert(result.contains("name=Tanner"))
        XCTAssert(result.contains("dict[a]=1"))
        XCTAssert(result.contains("dict[b]=2"))
        XCTAssert(result.contains("foos=baz"))
        XCTAssert(result.contains("nums=3.14"))
        XCTAssert(result.contains("isCool=true"))
    }

    func testEncodeArraySeparator() throws {
        let user = User(name: "Tanner", age: 23, pets: ["Zizek", "Foo"], dict: ["a": 1, "b": 2], foos: [.baz], nums: [3.14], isCool: true)
        let result = try URLEncodedFormEncoder(
            configuration: .init(arrayEncoding: .separator(","))
        ).encode(user)
        XCTAssert(result.contains("pets=Zizek,Foo"))
        XCTAssert(result.contains("age=23"))
        XCTAssert(result.contains("name=Tanner"))
        XCTAssert(result.contains("dict[a]=1"))
        XCTAssert(result.contains("dict[b]=2"))
        XCTAssert(result.contains("foos=baz"))
        XCTAssert(result.contains("nums=3.14"))
        XCTAssert(result.contains("isCool=true"))
    }
    
    func testMultiObjectArrayEncode() throws {
        let tanner = User(name: "Tanner", age: 23, pets: ["Zizek", "Foo"], dict: ["a": 1, "b": 2], foos: [.baz], nums: [3.14], isCool: true)
        let ravneet = User(name: "Ravneet", age: 33, pets: ["Piku"], dict: ["a": -3, "b": 99], foos: [.baz, .bar], nums: [3.14, 144], isCool: true)
        let usersToEncode = Users(users: [tanner, ravneet])
        let result = try URLEncodedFormEncoder().encode(usersToEncode)
        XCTAssert(result.contains("users[0][pets][]=Zizek"))
        XCTAssert(result.contains("users[0][pets][]=Foo"))
        XCTAssert(result.contains("users[0][age]=23"))
        XCTAssert(result.contains("users[0][name]=Tanner"))
        XCTAssert(result.contains("users[0][dict][a]=1"))
        XCTAssert(result.contains("users[0][dict][b]=2"))
        XCTAssert(result.contains("users[0][foos][]=baz"))
        XCTAssert(result.contains("users[0][nums][]=3.14"))
        XCTAssert(result.contains("users[0][isCool]=true"))
        
        XCTAssert(result.contains("users[1][pets][]=Piku"))
        XCTAssert(result.contains("users[1][age]=33"))
        XCTAssert(result.contains("users[1][name]=Ravneet"))
        XCTAssert(result.contains("users[1][dict][a]=-3"))
        XCTAssert(result.contains("users[1][dict][b]=99"))
        XCTAssert(result.contains("users[1][foos][]=baz"))
        XCTAssert(result.contains("users[1][foos][]=bar"))
        XCTAssert(result.contains("users[1][nums][]=3.14"))
        XCTAssert(result.contains("users[1][nums][]=144"))
        XCTAssert(result.contains("users[1][isCool]=true"))
        
        let decodedUsers = try URLEncodedFormDecoder().decode(Users.self, from: result)
        XCTAssertEqual(decodedUsers, usersToEncode)
    }

    func testMultiObjectValuesArrayEncoding() throws {
        let tanner = User(name: "Tanner", age: 23, pets: ["Zizek", "Foo"], dict: ["a": 1, "b": 2], foos: [.baz], nums: [3.14], isCool: true)
        let ravneet = User(name: "Ravneet", age: 33, pets: ["Piku"], dict: ["a": -3, "b": 99], foos: [.baz, .bar], nums: [3.14, 144], isCool: true)
        let usersToEncode = Users(users: [tanner, ravneet])
        let result = try URLEncodedFormEncoder(
            configuration: .init(arrayEncoding: .values)
        ).encode(usersToEncode)
        XCTAssert(result.contains("users[0][pets]=Zizek"))
        XCTAssert(result.contains("users[0][pets]=Foo"))
        XCTAssert(result.contains("users[0][age]=23"))
        XCTAssert(result.contains("users[0][name]=Tanner"))
        XCTAssert(result.contains("users[0][dict][a]=1"))
        XCTAssert(result.contains("users[0][dict][b]=2"))
        XCTAssert(result.contains("users[0][foos]=baz"))
        XCTAssert(result.contains("users[0][nums]=3.14"))
        XCTAssert(result.contains("users[0][isCool]=true"))
        
        XCTAssert(result.contains("users[1][pets]=Piku"))
        XCTAssert(result.contains("users[1][age]=33"))
        XCTAssert(result.contains("users[1][name]=Ravneet"))
        XCTAssert(result.contains("users[1][dict][a]=-3"))
        XCTAssert(result.contains("users[1][dict][b]=99"))
        XCTAssert(result.contains("users[1][foos]=baz"))
        XCTAssert(result.contains("users[1][foos]=bar"))
        XCTAssert(result.contains("users[1][nums]=3.14"))
        XCTAssert(result.contains("users[1][nums]=144"))
        XCTAssert(result.contains("users[1][isCool]=true"))
        
        let decodedUsers = try URLEncodedFormDecoder().decode(Users.self, from: result)
        XCTAssertEqual(decodedUsers, usersToEncode)
    }
    
    func testInheritanceCoding() throws {
        let toEncode = ChildClass()
        toEncode.baseField = "Base Value"
        toEncode.childField = "Child Field"
        let result = try URLEncodedFormEncoder().encode(toEncode)
        let decoded = try URLEncodedFormDecoder().decode(ChildClass.self, from: result)
        XCTAssertEqual(decoded, toEncode)
    }

    func testArraysOfArraysOfObjects() throws {
        let toEncode = [[User(name: "Tanner", age: 23, pets: ["Zizek", "Foo"], dict: ["a": 1, "b": 2], foos: [.baz], nums: [3.14], isCool: true)]]
        let result = try URLEncodedFormEncoder().encode(toEncode)
        let kvs = result.split(separator: "&")
        XCTAssert(kvs.contains("0[0][name]=Tanner"))
        let decoded = try URLEncodedFormDecoder().decode([[User]].self, from: result)
        XCTAssertEqual(decoded, toEncode)
    }
    
    func testMultiObjectArrayEncodeWithArraySeparator() throws {
        let tanner = User(name: "Tanner", age: 23, pets: ["Zizek", "Foo"], dict: ["a": 1, "b": 2], foos: [.baz], nums: [3.14], isCool: true)
        let ravneet = User(name: "Ravneet", age: 33, pets: ["Piku"], dict: ["a": -3, "b": 99], foos: [.baz, .bar], nums: [3.14, 144], isCool: true)
        let usersToEncode = Users(users: [tanner, ravneet])
        let result = try URLEncodedFormEncoder(
            configuration: .init(arrayEncoding: .separator(","))
        ).encode(usersToEncode)
        XCTAssert(result.contains("users[0][pets]=Zizek,Foo"))
        XCTAssert(result.contains("users[0][age]=23"))
        XCTAssert(result.contains("users[0][name]=Tanner"))
        XCTAssert(result.contains("users[0][dict][a]=1"))
        XCTAssert(result.contains("users[0][dict][b]=2"))
        XCTAssert(result.contains("users[0][foos]=baz"))
        XCTAssert(result.contains("users[0][nums]=3.14"))
        XCTAssert(result.contains("users[0][isCool]=true"))
        
        XCTAssert(result.contains("users[1][pets]=Piku"))
        XCTAssert(result.contains("users[1][age]=33"))
        XCTAssert(result.contains("users[1][name]=Ravneet"))
        XCTAssert(result.contains("users[1][dict][a]=-3"))
        XCTAssert(result.contains("users[1][dict][b]=99"))
        XCTAssert(result.contains("users[1][foos]=baz,bar"))
        XCTAssert(result.contains("users[1][nums]=3.14,144"))
        XCTAssert(result.contains("users[1][isCool]=true"))
        
        let decodedUsers = try URLEncodedFormDecoder().decode(Users.self, from: result)
        XCTAssertEqual(decodedUsers, usersToEncode)
    }

    func testCodable() throws {
        let a = User(name: "Tanner", age: 23, pets: ["Zizek", "Foo"], dict: ["a": 1, "b": 2], foos: [], nums: [], isCool: true)
        let body = try URLEncodedFormEncoder().encode(a)
        print(body)
        let b = try! URLEncodedFormDecoder().decode(User.self, from: body)
        XCTAssertEqual(a, b)
    }
    
    func testDecodeIntArray() throws {
        let data = """
        array[]=1&array[]=2&array[]=3
        """
        
        let content = try URLEncodedFormDecoder().decode([String: [Int]].self, from: data)
        XCTAssertEqual(content["array"], [1, 2, 3])
    }
    
    func testRawEnum() throws {
        enum PetType: String, Codable {
            case cat, dog
        }
        struct Pet: Codable {
            var name: String
            var type: PetType
        }
        let ziz = try URLEncodedFormDecoder().decode(Pet.self, from: "name=Ziz&type=cat")
        XCTAssertEqual(ziz.name, "Ziz")
        XCTAssertEqual(ziz.type, .cat)
        let string = try URLEncodedFormEncoder().encode(ziz)
        XCTAssertEqual(string.contains("name=Ziz"), true)
        XCTAssertEqual(string.contains("type=cat"), true)
    }

    func testFlagDecodingAsBool() throws {
        struct Foo: Codable {
            var flag: Bool
        }
        let foo = try URLEncodedFormDecoder().decode(Foo.self, from: "flag")
        XCTAssertEqual(foo.flag, true)
    }

    /// https://github.com/vapor/url-encoded-form/issues/3
    func testGH3() throws {
        struct Foo: Codable {
            var flag: Bool
        }
        let foo = try URLEncodedFormDecoder().decode(Foo.self, from: "flag=1")
        XCTAssertEqual(foo.flag, true)
    }
    
    // MARK: Parser
    
    func testBasic() throws {
        let data = "hello=world&foo=bar"
        let form = try URLEncodedFormParser().parse(data)
        XCTAssertEqual(form, ["hello": "world", "foo": "bar"])
    }
    
    func testBasicWithAmpersand() throws {
        let data = "hello=world&foo=bar%26bar"
        let form = try URLEncodedFormParser().parse(data)
        XCTAssertEqual(form, ["hello": "world", "foo": "bar&bar"])
    }
    
    func testDictionary() throws {
        let data = "greeting[en]=hello&greeting[es]=hola"
        let form = try URLEncodedFormParser().parse(data)
        XCTAssertEqual(form, ["greeting": ["es": "hola", "en": "hello"]])
    }
    
    func testArray() throws {
        let data = "greetings[]=hello&greetings[]=hola"
        let form = try URLEncodedFormParser().parse(data)
        XCTAssertEqual(form, ["greetings": ["": ["hello", "hola"]]])
    }
  
    func testArrayWithoutBrackets() throws {
        let data = "greetings=hello&greetings=hola"
        let form = try URLEncodedFormParser().parse(data)
        XCTAssertEqual(form, ["greetings": ["hello", "hola"]])
    }
  
    func testSubArray() throws {
        let data = "greetings[sub][]=hello&greetings[sub][]=hola"
        let form = try URLEncodedFormParser().parse(data)
        XCTAssertEqual(form, ["greetings":["sub":["":["hello", "hola"]]]])
    }

    func testSubArray2() throws {
        let data = "greetings[sub]=hello&greetings[sub][]=hola"
        let form = try URLEncodedFormParser().parse(data)
        let expected: URLEncodedFormData = ["greetings": ["sub":
            URLEncodedFormData(values: ["hello"], children: [
                "": "hola"
            ])
        ]]
        XCTAssertEqual(form, expected)
    }
    
    func testSubArray3() throws {
        let data = "greetings[sub][]=hello&greetings[sub]=hola"
        let form = try URLEncodedFormParser().parse(data)
        let expected: URLEncodedFormData = ["greetings": ["sub":
            URLEncodedFormData(values: ["hola"], children: [
                "": "hello"
            ])
        ]]
        XCTAssertEqual(form, expected)
    }

    func testSubArray4() throws {
        let data = "greetings[sub][]=hello&greetings[sub]=hola&greetings[sub]=bonjour"
        let form = try URLEncodedFormParser().parse(data)
        let expected: URLEncodedFormData = ["greetings": ["sub":
            URLEncodedFormData(values: ["hola", "bonjour"], children: [
            "": "hello"
            ])
        ]]
        XCTAssertEqual(form, expected)
    }

    func testBracketsInTheMiddle() throws {
        let data = "greetings[sub][][a]=hello&greetings[sub][][a]=hola"
        let form = try URLEncodedFormParser().parse(data)
        XCTAssertEqual(form, ["greetings": ["sub": ["": ["a": ["hello", "hola"]]]]])
    }

    func testSubArrayWithoutBrackets() throws {
        let data = "greetings[sub]=hello&greetings[sub]=hola"
        let form = try URLEncodedFormParser().parse(data)
        XCTAssertEqual(form, ["greetings":["sub":["hello", "hola"]]])
    }

    func testFlags() throws {
        let data = "hello=&foo"
        let form = try URLEncodedFormParser().parse(data)
        let expected = URLEncodedFormData(values: ["foo"], children:[
            "hello": URLEncodedFormData("")
        ])
        XCTAssertEqual(form, expected)
    }
    
    func testPercentDecoding() throws {
        let data = "aaa%5B%5D=%2Bbbb%20+ccc&d[]=1&d[]=2"
        let form = try URLEncodedFormParser().parse(data)
        XCTAssertEqual(form, ["aaa[]": "+bbb  ccc", "d": ["": ["1","2"]]])
    }
    
    func testNestedParsing() throws {
        // a[][b]=c&a[][b]=c
        // [a:[[b:c],[b:c]]
        let data = "a[b][c][d][hello]=world"
        let form = try URLEncodedFormParser().parse(data)
        XCTAssertEqual(form, ["a": ["b": ["c": ["d": ["hello": "world"]]]]])
    }
    
    // MARK: Serializer
    
    func testPercentEncoding() throws {
        let form: URLEncodedFormData = ["aaa]": "+bbb  ccc"]
        let data = try URLEncodedFormSerializer().serialize(form)
        XCTAssertEqual(data, "aaa%5D=%2Bbbb%20%20ccc")
    }

    func testPercentEncodingWithAmpersand() throws {
        let form: URLEncodedFormData = ["aaa": "b%26&b"]
        let data = try URLEncodedFormSerializer().serialize(form)
        XCTAssertEqual(data, "aaa=b%2526%26b")
    }

    func testNested() throws {
        let form: URLEncodedFormData = ["a": ["b": ["c": ["d": ["hello": "world"]]]]]
        let data = try URLEncodedFormSerializer().serialize(form)
        XCTAssertEqual(data, "a[b][c][d][hello]=world")
    }
    
    func testPercentEncodingSpecial() throws {
        let data = try URLEncodedFormSerializer().serialize([
            "test": "&;!$'(),/:=?@~"
        ])
        XCTAssertEqual(data, "test=%26%3B!$'(),/:%3D%3F@~")
    }
}

private struct User: Codable, Equatable {
    var name: String
    var age: Int
    var pets: [String]
    var dict: [String: Int]
    var foos: [Foo]
    var nums: [Decimal]
    var isCool: Bool
}

class BaseClass: Codable, Equatable {
    var baseField: String?
    static func == (lhs: BaseClass, rhs: BaseClass) -> Bool {
        return lhs.baseField == rhs.baseField
    }
}

class ChildClass: BaseClass {
    var childField: String?
    static func == (lhs: ChildClass, rhs: ChildClass) -> Bool {
        return lhs.baseField == rhs.baseField && lhs.childField == rhs.childField
    }
}

private struct Users: Codable, Equatable {
    var users: [User]
}

private enum Foo: String, Codable {
    case foo, bar, baz
}

struct DateCoding: Codable, Equatable {
    let date: Date
}<|MERGE_RESOLUTION|>--- conflicted
+++ resolved
@@ -117,8 +117,6 @@
 
     func testDateCoding() throws {
         let toEncode = DateCoding(date: Date(timeIntervalSince1970: 0))
-<<<<<<< HEAD
-
         let decodedDefaultFromISO8601 = try URLEncodedFormDecoder().decode(DateCoding.self, from: "date=1970-01-01T00:00:00Z")
         XCTAssertEqual(decodedDefaultFromISO8601, toEncode)
 
@@ -193,15 +191,6 @@
             })])
         ).decode(DateCoding.self, from: resultCustom)
         XCTAssertEqual(decodedCustom, toEncode)
-=======
-        let resultForTimeIntervalSince1970 = try URLEncodedFormEncoder()
-          .encode(toEncode)
-        XCTAssertEqual("date=0.0", resultForTimeIntervalSince1970)
-        
-        let decodedTimeIntervalSince1970 = try URLEncodedFormDecoder()
-          .decode(DateCoding.self, from: resultForTimeIntervalSince1970)
-        XCTAssertEqual(decodedTimeIntervalSince1970, toEncode)
->>>>>>> 089361cf
     }
 
     func testEncodedArrayValues() throws {
