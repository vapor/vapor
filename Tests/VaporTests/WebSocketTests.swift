--- conflicted
+++ resolved
@@ -149,16 +149,8 @@
             }
         }.cascadeFailure(to: promise)
 
-<<<<<<< HEAD
         let string = try await promise.futureResult.get()
 
         XCTAssertEqual(string, "foo")
-=======
-        try XCTAssertEqual(promise.futureResult.wait(), "foo")
-    }
-
-    override class func setUp() {
-        XCTAssertTrue(isLoggingConfigured)
->>>>>>> 4f2dcf7d
     }
 }