--- conflicted
+++ resolved
@@ -1,17 +1,6 @@
-<<<<<<< HEAD
 import NIOHTTP1
 import Foundation
 import Vapor
-=======
-#if !canImport(Darwin)
-import Dispatch
-#endif
-import Foundation
-import Vapor
-import VaporTestUtils
-import XCTest
-import XCTVapor
->>>>>>> 6b7a70a6
 import AsyncHTTPClient
 import NIOCore
 import NIOFoundationCompat
@@ -20,10 +9,11 @@
 import HTTPTypes
 import NIOSSL
 import Atomics
-<<<<<<< HEAD
 import Testing
 import VaporTesting
 import NIOHTTPTypesHTTP1
+import X509
+import SwiftASN1
 
 #warning("Bring back")
 @Suite("Server Tests", .disabled())
@@ -1275,1424 +1265,62 @@
 //            #expect(app.serverConfiguration.port == app.sharedNewAddress.withLockedValue({ $0 })?.port)
 //        }
 //    }
-=======
-import X509
-import SwiftASN1
-
-final class ServerTests: XCTestCase, @unchecked Sendable {
-    var app: Application!
-    
-    override func setUp() async throws {
-        let test = Environment(name: "testing", arguments: ["vapor"])
-        app = try await Application.make(test)
-    }
-    
-    override func tearDown() async throws {
-        try await app.asyncShutdown()
-    }
-    
-    func testPortOverride() async throws {
-        let env = Environment(
-            name: "testing",
-            arguments: ["vapor", "serve", "--port", "8123"]
-        )
-        
-        let app = try await Application.make(env)
-        
-        app.get("foo") { req in
-            return "bar"
-        }
-        try await app.startup()
-
-        let res = try await app.client.get("http://127.0.0.1:8123/foo")
-        XCTAssertEqual(res.body?.string, "bar")
-
-        try await app.asyncShutdown()
-    }
-    
-    func testSocketPathOverride() async throws {
-        let socketPath = "/tmp/\(UUID().uuidString).vapor.socket"
-        
-        let env = Environment(
-            name: "testing",
-            arguments: ["vapor", "serve", "--unix-socket", socketPath]
-        )
-        
-        let app = try await Application.make(env)
-
-        do {
-            app.get("foo") { _ in "bar" }
-            try await app.startup()
-
-            let res = try await app.client.get(.init(scheme: .httpUnixDomainSocket, host: socketPath, path: "/foo")) { $0.timeout = .milliseconds(500) }
-            XCTAssertEqual(res.body?.string, "bar")
-
-            // no server should be bound to the port despite one being set on the configuration.
-            do {
-                _ = try await app.client.get("http://127.0.0.1:8080/foo") { $0.timeout = .milliseconds(500) }
-                XCTFail("Should have thrown error")
-            } catch {}
-
-            try await app.asyncShutdown()
-        } catch {
-            try await app.asyncShutdown()
-        }
-    }
-    
-    func testIncompatibleStartupOptions() async throws {
-        func checkForError(_ app: Application) async throws {
-            XCTAssertThrowsError(try app.start()) { error in
-                XCTAssertNotNil(error as? ServeCommand.Error)
-                guard let serveError = error as? ServeCommand.Error else {
-                    XCTFail("\(error) is not a ServeCommandError")
-                    return
-                }
-                
-                XCTAssertEqual(ServeCommand.Error.incompatibleFlags, serveError)
-            }
-            try await app.asyncShutdown()
-        }
-        
-        var app = try await Application.make(Environment(
-            name: "testing",
-            arguments: ["vapor", "serve", "--port", "8123", "--unix-socket", "/path/to/socket"]
-        ))
-        try await checkForError(app)
-
-        app = try await Application.make(Environment(
-            name: "testing",
-            arguments: ["vapor", "serve", "--hostname", "localhost", "--unix-socket", "/path/to/socket"]
-        ))
-        try await checkForError(app)
-
-        app = try await Application.make(Environment(
-            name: "testing",
-            arguments: ["vapor", "serve", "--bind", "localhost:8123", "--unix-socket", "/path/to/socket"]
-        ))
-        try await checkForError(app)
-
-        app = try await Application.make(Environment(
-            name: "testing",
-            arguments: ["vapor", "serve", "--bind", "localhost:8123", "--hostname", "1.2.3.4"]
-        ))
-        try await checkForError(app)
-
-        app = try await Application.make(Environment(
-            name: "testing",
-            arguments: ["vapor", "serve", "--bind", "localhost:8123", "--port", "8081"]
-        ))
-        try await checkForError(app)
-
-        app = try await Application.make(Environment(
-            name: "testing",
-            arguments: ["vapor", "serve", "--bind", "localhost:8123", "--port", "8081", "--unix-socket", "/path/to/socket"]
-        ))
-        try await checkForError(app)
-
-        app = try await Application.make(Environment(
-            name: "testing",
-            arguments: ["vapor", "serve", "--bind", "localhost:8123", "--hostname", "1.2.3.4", "--unix-socket", "/path/to/socket"]
-        ))
-        try await checkForError(app)
-
-        app = try await Application.make(Environment(
-            name: "testing",
-            arguments: ["vapor", "serve", "--hostname", "1.2.3.4", "--port", "8081", "--unix-socket", "/path/to/socket"]
-        ))
-        try await checkForError(app)
-
-        app = try await Application.make(Environment(
-            name: "testing",
-            arguments: ["vapor", "serve", "--bind", "localhost:8123", "--hostname", "1.2.3.4", "--port", "8081", "--unix-socket", "/path/to/socket"]
-        ))
-        try await checkForError(app)
-    }
-    
-    @available(*, deprecated)
-    func testDeprecatedServerStartMethods() throws {
-        /// TODO: This test may be removed in the next major version
-        class OldServer: Server, @unchecked Sendable {
-            var onShutdown: EventLoopFuture<Void> {
-                preconditionFailure("We should never get here.")
-            }
-            func shutdown() { }
-            
-            var hostname:String? = ""
-            var port:Int? = 0
-            // only implements the old requirement
-            func start(hostname: String?, port: Int?) throws {
-                self.hostname = hostname
-                self.port = port
-            }
-        }
-        
-        // Ensure we always start with something other than what we expect when calling start
-        var oldServer = OldServer()
-        XCTAssertNotNil(oldServer.hostname)
-        XCTAssertNotNil(oldServer.port)
-        
-        // start() should set the hostname and port to nil
-        oldServer = OldServer()
-        try oldServer.start()
-        XCTAssertNil(oldServer.hostname)
-        XCTAssertNil(oldServer.port)
-        
-        // start(hostname: ..., port: ...) should set the hostname and port appropriately
-        oldServer = OldServer()
-        try oldServer.start(hostname: "1.2.3.4", port: 123)
-        XCTAssertEqual(oldServer.hostname, "1.2.3.4")
-        XCTAssertEqual(oldServer.port, 123)
-        
-        // start(address: .hostname(..., port: ...)) should set the hostname and port appropriately
-        oldServer = OldServer()
-        try oldServer.start(address: .hostname("localhost", port: 8081))
-        XCTAssertEqual(oldServer.hostname, "localhost")
-        XCTAssertEqual(oldServer.port, 8081)
-        
-        // start(address: .unixDomainSocket(path: ...)) should throw
-        oldServer = OldServer()
-        XCTAssertThrowsError(try oldServer.start(address: .unixDomainSocket(path: "/path")))
-        
-        class NewServer: Server, @unchecked Sendable {
-            var onShutdown: EventLoopFuture<Void> {
-                preconditionFailure("We should never get here.")
-            }
-            func shutdown() { }
-            
-            var hostname: String? = ""
-            var port: Int? = 0
-            var socketPath: String? = ""
-            
-            func start(address: BindAddress?) throws {
-                switch address {
-                case .none:
-                    self.hostname = nil
-                    self.port = nil
-                    self.socketPath = nil
-                case .hostname(let hostname, let port):
-                    self.hostname = hostname
-                    self.port = port
-                    self.socketPath = nil
-                case .unixDomainSocket(let path):
-                    self.hostname = nil
-                    self.port = nil
-                    self.socketPath = path
-                }
-            }
-        }
-        
-        // Ensure we always start with something other than what we expect when calling start
-        var newServer = NewServer()
-        XCTAssertNotNil(newServer.hostname)
-        XCTAssertNotNil(newServer.port)
-        XCTAssertNotNil(newServer.socketPath)
-        
-        // start() should set the hostname and port to nil
-        newServer = NewServer()
-        try newServer.start()
-        XCTAssertNil(newServer.hostname)
-        XCTAssertNil(newServer.port)
-        XCTAssertNil(newServer.socketPath)
-        
-        // start(hostname: ..., port: ...) should set the hostname and port appropriately
-        newServer = NewServer()
-        try newServer.start(hostname: "1.2.3.4", port: 123)
-        XCTAssertEqual(newServer.hostname, "1.2.3.4")
-        XCTAssertEqual(newServer.port, 123)
-        XCTAssertNil(newServer.socketPath)
-        
-        // start(address: .hostname(..., port: ...)) should set the hostname and port appropriately
-        newServer = NewServer()
-        try newServer.start(address: .hostname("localhost", port: 8082))
-        XCTAssertEqual(newServer.hostname, "localhost")
-        XCTAssertEqual(newServer.port, 8082)
-        XCTAssertNil(newServer.socketPath)
-        
-        // start(address: .unixDomainSocket(path: ...)) should throw
-        newServer = NewServer()
-        try newServer.start(address: .unixDomainSocket(path: "/path"))
-        XCTAssertNil(newServer.hostname)
-        XCTAssertNil(newServer.port)
-        XCTAssertEqual(newServer.socketPath, "/path")
-    }
-    
-    func testHTTPLargeDecompression_2766() throws {
-        let payload_2766 = "H4sIAAAAAAAAE+VczXIbxxG++ylQPHs2Mz09f7jNbyr+iV0RKwcnOUDkSkaJBBgQlCOp/AbJE/ikYw6uPEFOlN8rvQBJkQAWWtMACDIsFonibu/u9Hzd/X09s3z3Wa93cPT9YPSyPq+n5we9fu8v9Kde793sJx18eTJ+PjiJ44vRtJ40x1E6+Pz66PC4+dOByAVs0pIF7y1DLQuzFjyTdLJXNoES5eDG6OjifDo+jeOT8STObz2/79Xxv92cOB2e1ifDUb3+rPp1PZreOaV39fXu5hOddjqYvKonz4Zv6+Yk8fntY82NDieDo1fD0Ut/NB2+np3zYnByXt8572RwPv16fDx8MayP02A6O+sAOADjgoE4FKIvoS9UBdp+d3DHtB61WYDpc1txzhcs5tNy+OZs/sCc3zk6Gk/nwz24a3U8ePOHY3JI84yThbsdLA36u/Fo/kj5YjI+q//6u28ng5cX9d0TfxicH147qJ5N+HRycdcxF6Ph3y/qhRtjCkGIqFhQMjP0wjEnhWAuJJ3RRF+8vXun+RzNkNFcQd45eD4dTKYrfcj7oPsgK2Pdd8tjbBC08GTeRRm1VgxAKIZJAnO2CIbRZZutKlGFuxcaDU7n9/1qPG5Q0huOpuPe63oyfPHmT/VRPTyb9s4Gk/PZofNzcuGN9Y+fbwqQS27/JB5lH1wfsaKQ7IjHuYWoBMenhkchAnqZDZMOaa551sxbY5mNRmaH3iupN4LHdh8+LTzeI0HOQlXoSmjdEZA3FnwxpT56QKJxJopsWUo5MATCohf0SSoHmhCRjHJrAak7J0hh+5xXiB0TJCfYaYWSaVsIkJIHZl2gi/EgXYBiwegWQH745/CX99MPP40uf+49n1z+9+Ty533AHj8EaJCksNIIXbB324Iv+m3j2OM7xp6nbChL4UxE7qg40zR7SIrFRI8kvE0mlrXYc12wN/ch9oWh+F2M+BbsaaF9cIIzkJrIZBCGBcqPzCslIHrOKWe3YK98/UWP9RpC2OQ9oZzZB+iJQ277yvWVqhwX3dLejYVVW4fezuswZkwGEkOBhn4ky0IsmnFQGAVao3JYCz3slvbIh2ipFJMPF73eAj0rZJBcWea8oeorjWfBasesAeu4jJh8bIFefD388K+6SXqjQe/t5fvjwX5AjwQGOUHxSoPpLEmuLMQiaXz00ANtnHbSMR0KQS/oyCyHwgpVt2JACFFgIxSQhKDsC1FZsSjr/t8pIEWlNH1BZMR0KsO3LcST0yQKUKdA81y0KDTZJhHRiokFgCRs8jlmsxaQgndOhsD7klduif1svg5/XR8Pp4PpcDxqirDdD+BRTCrR55K0R1cxfGOBT645U2Sx3MvEVDSUCSNvinDOTAURsRibzSfEsOmcCdH1OYlhsVh/WnCXFDqIGJiBSJkQhWfeSKKnAVUI3oFAbMHdt5Px0feX79/O6vDhpD452ZMqzF3TEuBYqSUV25b0ri3wCVZhV6IHqnXZmEg0i5KKtdFQ5iPaRVXPyE80BgE6Jr3Gg1Q8KsNVR/ARTYLiJHM8E/i8pTKMRFClj94Ly6O0bcL3y/HF2eX7Bnnn+1JqSUHovsAKeEfud2Mh1JPrtoRks0TDGcdMilclYEE6ooI+BW9V5iRE1qOuI/kjJ8pZ2TBLTa4W1IHNGYqSTBQpGdqYmXMqsJxNKd6QKsq5BXXPCHDHg9GHn3qve2cTmoXhqHf+/eDVxX5AsGk9mT5ABa4j2/togYugffQQRORSJaOISDVNF2c9I2YfmM0YUYpkghEbSXzkREp8HCqExTjefOK73fF7e/H8l//sCfRIgDWNz8otLa21L35weKKLcTF5tN470ruOhIbRjvmcPQkN7ZDUb4xpPd/rKjQEedDQ9wontkAvOuFTjMiS10DSVwfmFFB8SO9M4NIJ0SY0vnn+4adjynxfjY8uzvci5c06ngSkptnnOumM2xZ667jbdZ8Zc3GgEmc5CKTJdTS5JHmZyIqYfDHe6vUdl24pj5xIYs1Q4a2s6So07p/y9gFp8wanahYa5dKQ21spVxbw5NrKhbBlvBTMEnllCE4xp21h3HNVTNQgffrtKxrzdpTtC6iU7dhW/s0rGqfjyfWKRodmyicTlOhL4vmuQrXIye6CABZA0Ja+bq4nV2X8LkhfOaGJShUvMrBkE8WniJoFnkkrKq1FASg5p/0IxIZuyUasg1sMq3aWe2UhFkH06AMxqpgCWss8x8Ao2Wf6ZAKTISEEiYULv4ll7blYRVUBdFT3v2FZO12+f32l7oe9k8t/v9oPmnur7vFuIv/GglduKYE9eroRkkjegGGgA6VaxTWzJRLrzdwHzkFr3MACz8yHyJstFbbrlordLvBcffq4S/J0fFyf/Lmms8ejO2CcPS+N8/RshRy63j12a93l4GxSv6gn9eho9b7M2e+rgPh1u0g10S6IGlkk1cqQkj9zCSKLHG3woIsqHxu/e7GLlG8homd+J2wRwXBL207aaJ1pFncAKsvXV/T2iD4fX0yO6n7v2Uldn/Xim6OT+gGCvCMziFpi8p6oAIhISAmeeZtJQHKKKwXca7++wohOWwhmygxdH3Ql1aKWa2vlaVRBBOKeidOjqUB6RyDJH69M5FnTY/KWMH/WtI/rV5uP4is0Sb2LKC688OQoA5ugDUMsMCe7yosos8xAE/TQUfzJCMS+gj6YSi51Le/BkG9fD1fB6N4MudOO1g3D6aNrdlIUfJYlGofMSJ6pbHJkgQQe4wFTtCgTkZiHhtMudnKrK72glzhbG+Y+Wty3JuytwvAqclABWCGl0eQYgrwshXJMQdQqeQ7rd5B13Tjb7sPNK4xNB+r1s1urdhGoyWpF1Vg0k0AjLyIxa4jfCpWEcNnrjO6hA7VblAlXiU+o8sW8v7QD4dWgx3pvB73TyeDtxcGGEL0NgMwGCzsBSA5BC6JqwSXJMIBgAWJkLlpfnAcTlHwEAGle8GrE9vr+aVdiML8eSXG3qoVxb2LwMHBa4ZotqsXiHG9If5FONTvngNmgsEm3qEA1jSbz0HDaBTHQzXKbtBXHRQS1YW5mAa6Cp/dGjYUiSjCeqg42C+yUY2zmwCISGQYVsxTrF9i77u9t9+Hm2z9l+I+mxfPFs2/+uJ0+z0oIbVEhGlVEBE+354kkstbMkkNYChIK+YmDDg8duR3CTok+QqXkr2MK7UF5dT2xqp9470LQKSA2DqcVrtkinILOoCGx4COnyEKiFFkVoqDRQsMw8FbHZY/hBA1ZF0vTf184SdfMwfImjH2CyfKQtwcTxY0MPmmmUHmCSbMoYINlIheFIYEMST00THayVjnzu6Bsb7tui5pbYMXF4n7GPSYMXReZg9cucMmcNMSUc4jMm4QsYTDKpiRImWxmX1R7SG5+X9RhfVK/GI8u3097570p/RpfbCV8CUZC7kQ9xmKRG52Z9HKmaBxzptm/5lMC5WXz7tbjC9/70P3G7W7Fe6Hro3eVxR5Hbze67xRmqZRhHhMVfOeAefCBZXRBRaNTlutfYu5O99t8uHm6v51AdZXbDbu3ELW3VF2lTzReFwLNCQ0/p5Q10Mds97/NM/MZUMWz6984bO0DLmu2DaF5G+BYHOgWV3MEgSARsZQGZmHRbID3kWUHVkidLZi89+AwzQsKSlbuVzaJ2xL09fXsyl7CvaXfQ8BppWu2ByfpeRRRJOaLoFyjDYlAVwxLJSY0uUTU/qHhtAtSYPogmrc91NLycjvm2iwePSmAFH30pGWLD4R7WagACecYN1Zz75Envpl/89Tuw/0nBdfPrtVOSEEEJSE6y3QOnHJRkiwIyEzwrKVOVpPMeuhA7RhlpuKwQ1LQCc1bAcfCQLuB47Orex8c16+HR0tb9B3GlFNkUhbJUHnK3M2Lv8k0KlxgwDhv1dFkUJ6Zfjka/zD6/SqAffbj/wDIQYgAu1IAAA=="
-        
-        let jsonPayload = ByteBuffer(base64String: payload_2766)! // Payload from #2766
-
-        app.http.server.configuration.port = 0
-        
-        // Max out at the smaller payload (.size is of compressed data)
-        app.http.server.configuration.requestDecompression = .enabled(limit: .size(200_000))
-        app.post("gzip") { $0.body.string ?? "" }
-        
-        try app.server.start()
-        defer { app.server.shutdown() }
-        
-        XCTAssertNotNil(app.http.server.shared.localAddress)
-        guard let localAddress = app.http.server.shared.localAddress,
-              let port = localAddress.port else {
-            XCTFail("couldn't get ip/port from \(app.http.server.shared.localAddress.debugDescription)")
-            return
-        }
-        
-        // Small payload should just barely get through.
-        let res = try app.client.post("http://localhost:\(port)/gzip") { req in
-            req.headers.replaceOrAdd(name: .contentEncoding, value: "gzip")
-            req.headers.replaceOrAdd(name: .contentType, value: "application/json")
-            req.body = jsonPayload
-        }.wait()
-        
-        if let body = res.body {
-            // Validate that we received a valid JSON object
-            struct Nothing: Codable {}
-            XCTAssertNoThrow(try JSONDecoder().decode(Nothing.self, from: body))
-        } else {
-            XCTFail("Missing response.body")
-        }
-    }
-    
-    func testConfigureHTTPDecompressionLimit() throws {
-        app.http.server.configuration.port = 0
-        
-        let smallOrigString = "Hello, world!"
-        let smallBody = ByteBuffer(base64String: "H4sIAAAAAAAAE/NIzcnJ11Eozy/KSVEEAObG5usNAAAA")! // "Hello, world!"
-        let bigBody = ByteBuffer(base64String: "H4sIAAAAAAAAE/NIzcnJ11HILU3OgBBJmenpqUUK5flFOSkKJRmJeQpJqWn5RamKAICcGhUqAAAA")! // "Hello, much much bigger world than before!"
-        
-        // Max out at the smaller payload (.size is of uncompressed data)
-        app.http.server.configuration.requestDecompression = .enabled(
-            limit: .size(smallOrigString.utf8.count)
-        )
-        app.post("gzip") { $0.body.string ?? "" }
-        
-        try app.server.start()
-        defer { app.server.shutdown() }
-        
-        XCTAssertNotNil(app.http.server.shared.localAddress)
-        guard let localAddress = app.http.server.shared.localAddress,
-              let port = localAddress.port else {
-            XCTFail("couldn't get ip/port from \(app.http.server.shared.localAddress.debugDescription)")
-            return
-        }
-        
-        // Small payload should just barely get through.
-        let res = try app.client.post("http://localhost:\(port)/gzip") { req in
-            req.headers.replaceOrAdd(name: .contentEncoding, value: "gzip")
-            req.body = smallBody
-        }.wait()
-        XCTAssertEqual(res.body?.string, smallOrigString)
-        
-        // Big payload should be hard-rejected. We can't test for the raw NIOHTTPDecompression.DecompressionError.limit error here because
-        // protocol decoding errors are only ever logged and can't be directly caught.
-        do {
-            _ = try app.client.post("http://localhost:\(port)/gzip") { req in
-                req.headers.replaceOrAdd(name: .contentEncoding, value: "gzip")
-                req.body = bigBody
-            }.wait()
-        } catch let error as HTTPClientError {
-            XCTAssertEqual(error, HTTPClientError.remoteConnectionClosed)
-        } catch {
-            XCTFail("\(error)")
-        }
-    }
-    
-    func testHTTP1RequestDecompression() async throws {
-        let compressiblePayload = #"{"compressed": ["key": "value", "key": "value", "key": "value", "key": "value", "key": "value", "key": "value", "key": "value", "key": "value", "key": "value", "key": "value", "key": "value", "key": "value", "key": "value", "key": "value", "key": "value", "key": "value", "key": "value", "key": "value", "key": "value", "key": "value", "key": "value", "key": "value", "key": "value", "key": "value", "key": "value", "key": "value", "key": "value", "key": "value", "key": "value", "key": "value", "key": "value", "key": "value", "key": "value", "key": "value", "key": "value", "key": "value", "key": "value", "key": "value", "key": "value", "key": "value", "key": "value", "key": "value", "key": "value", "key": "value", "key": "value", "key": "value", "key": "value", "key": "value", "key": "value", "key": "value", "key": "value", "key": "value", "key": "value", "key": "value", "key": "value", "key": "value", "key": "value", "key": "value", "key": "value", "key": "value", "key": "value", "key": "value", "key": "value", "key": "value", "key": "value", "key": "value", "key": "value", "key": "value", "key": "value", "key": "value", "key": "value", "key": "value", "key": "value", "key": "value", "key": "value", "key": "value", "key": "value", "key": "value", "key": "value", "key": "value", "key": "value", "key": "value", "key": "value", "key": "value", "key": "value", "key": "value", "key": "value", "key": "value", "key": "value", "key": "value", "key": "value", "key": "value", "key": "value", "key": "value", "key": "value", "key": "value", "key": "value", "key": "value", "key": "value", "key": "value"]}"#
-        /// To regenerate, copy the above and run `% pbpaste | gzip | base64`. To verify, run `% pbpaste | base64 -d | gzip -d` instead.
-        let compressedPayload = ByteBuffer(base64String: "H4sIANRAImYAA6tWSs7PLShKLS5OTVGyUohWyk6tBNJKZYk5palKOgqj/FH+KH+UP8of5RPmx9YCAMfjVAhQBgAA")!
-        
-        app.http.server.configuration.hostname = "127.0.0.1"
-        app.http.server.configuration.port = 0
-        
-        app.http.server.configuration.supportVersions = [.one]
-        app.http.server.configuration.requestDecompression = .disabled
-        
-        /// Make sure the client doesn't keep the server open by re-using the connection.
-        app.http.client.configuration.maximumUsesPerConnection = 1
-        
-        struct TestResponse: Content {
-            var content: ByteBuffer?
-            var contentLength: Int
-        }
-        
-        app.on(.POST, "compressed", body: .collect(maxSize: "1mb")) { request async throws in
-            let contentLength = request.headers.first(name: .contentLength).flatMap { Int($0) }
-            let contents = try await request.body.collect().get()
-            return TestResponse(
-                content: contents,
-                contentLength: contentLength ?? 0
-            )
-        }
-        
-        try await app.server.start(address: nil)
-        
-        XCTAssertNotNil(app.http.server.shared.localAddress)
-        guard let localAddress = app.http.server.shared.localAddress,
-              let port = localAddress.port else {
-            XCTFail("couldn't get ip/port from \(app.http.server.shared.localAddress.debugDescription)")
-            return
-        }
-        
-        let unsupportedNoncompressedResponse = try await app.client.post("http://localhost:\(port)/compressed") { request in
-            request.body = compressedPayload
-        }
-        
-        if let body = unsupportedNoncompressedResponse.body {
-            let decodedResponse = try JSONDecoder().decode(TestResponse.self, from: body)
-            XCTAssertEqual(decodedResponse.content, compressedPayload)
-            XCTAssertEqual(decodedResponse.contentLength, compressedPayload.readableBytes)
-        } else {
-            XCTFail("Missing unsupportedNoncompressedResponse.body")
-        }
-        
-        // TODO: The server should probably reject this?
-        let unsupportedCompressedResponse = try await app.client.post("http://localhost:\(port)/compressed") { request in
-            request.headers.replaceOrAdd(name: .contentEncoding, value: "gzip")
-            request.body = compressedPayload
-        }
-        
-        if let body = unsupportedCompressedResponse.body {
-            let decodedResponse = try JSONDecoder().decode(TestResponse.self, from: body)
-            XCTAssertEqual(decodedResponse.content, compressedPayload)
-            XCTAssertEqual(decodedResponse.contentLength, compressedPayload.readableBytes)
-        } else {
-            XCTFail("Missing unsupportedCompressedResponse.body")
-        }
-        
-        app.http.server.configuration.requestDecompression = .enabled(limit: .size(compressiblePayload.utf8.count))
-        
-        let supportedUncompressedResponse = try await app.client.post("http://localhost:\(port)/compressed") { request in
-            request.body = compressedPayload
-        }
-        
-        if let body = supportedUncompressedResponse.body {
-            let decodedResponse = try JSONDecoder().decode(TestResponse.self, from: body)
-            XCTAssertEqual(decodedResponse.content, compressedPayload)
-            XCTAssertEqual(decodedResponse.contentLength, compressedPayload.readableBytes)
-        } else {
-            XCTFail("Missing supportedUncompressedResponse.body")
-        }
-        
-        let supportedCompressedResponse = try await app.client.post("http://localhost:\(port)/compressed") { request in
-            request.headers.replaceOrAdd(name: .contentEncoding, value: "gzip")
-            request.body = compressedPayload
-        }
-        
-        if let body = supportedCompressedResponse.body {
-            let decodedResponse = try JSONDecoder().decode(TestResponse.self, from: body)
-            XCTAssertEqual(decodedResponse.content, ByteBuffer(string: compressiblePayload))
-            XCTAssertEqual(decodedResponse.contentLength, compressedPayload.readableBytes)
-        } else {
-            XCTFail("Missing supportedCompressedResponse.body")
-        }
-        
-        await app.server.shutdown()
-    }
-    
-    func testHTTP2RequestDecompression() async throws {
-        guard let clientCertPath = Bundle.module.url(forResource: "expired", withExtension: "crt"),
-              let clientKeyPath = Bundle.module.url(forResource: "expired", withExtension: "key") else {
-            XCTFail("Cannot load expired cert and associated key")
-            return
-        }
-        
-        let cert = try NIOSSLCertificate.fromPEMFile(clientCertPath.path).first!
-        let key = try NIOSSLPrivateKey(file: clientKeyPath.path, format: .pem)
-
-        let compressiblePayload = #"{"compressed": ["key": "value", "key": "value", "key": "value", "key": "value", "key": "value", "key": "value", "key": "value", "key": "value", "key": "value", "key": "value", "key": "value", "key": "value", "key": "value", "key": "value", "key": "value", "key": "value", "key": "value", "key": "value", "key": "value", "key": "value", "key": "value", "key": "value", "key": "value", "key": "value", "key": "value", "key": "value", "key": "value", "key": "value", "key": "value", "key": "value", "key": "value", "key": "value", "key": "value", "key": "value", "key": "value", "key": "value", "key": "value", "key": "value", "key": "value", "key": "value", "key": "value", "key": "value", "key": "value", "key": "value", "key": "value", "key": "value", "key": "value", "key": "value", "key": "value", "key": "value", "key": "value", "key": "value", "key": "value", "key": "value", "key": "value", "key": "value", "key": "value", "key": "value", "key": "value", "key": "value", "key": "value", "key": "value", "key": "value", "key": "value", "key": "value", "key": "value", "key": "value", "key": "value", "key": "value", "key": "value", "key": "value", "key": "value", "key": "value", "key": "value", "key": "value", "key": "value", "key": "value", "key": "value", "key": "value", "key": "value", "key": "value", "key": "value", "key": "value", "key": "value", "key": "value", "key": "value", "key": "value", "key": "value", "key": "value", "key": "value", "key": "value", "key": "value", "key": "value", "key": "value", "key": "value", "key": "value", "key": "value", "key": "value", "key": "value", "key": "value"]}"#
-        /// To regenerate, copy the above and run `% pbpaste | gzip | base64`. To verify, run `% pbpaste | base64 -d | gzip -d` instead.
-        let compressedPayload = ByteBuffer(base64String: "H4sIANRAImYAA6tWSs7PLShKLS5OTVGyUohWyk6tBNJKZYk5palKOgqj/FH+KH+UP8of5RPmx9YCAMfjVAhQBgAA")!
-        
-        app.http.server.configuration.hostname = "127.0.0.1"
-        app.http.server.configuration.port = 0
-        
-        var serverConfig = TLSConfiguration.makeServerConfiguration(certificateChain: [.certificate(cert)], privateKey: .privateKey(key))
-        serverConfig.certificateVerification = .noHostnameVerification
-        
-        app.http.server.configuration.tlsConfiguration = serverConfig
-        app.http.server.configuration.customCertificateVerifyCallback = { @Sendable peerCerts, successPromise in
-            /// This lies and accepts the above cert, which has actually expired.
-            XCTAssertEqual(peerCerts, [cert])
-            successPromise.succeed(.certificateVerified)
-        }
-        app.http.server.configuration.supportVersions = [.two]
-        app.http.server.configuration.requestDecompression = .disabled
-        
-        /// We need to disable verification on the client, because the cert we're using has expired
-        var clientConfig = TLSConfiguration.makeClientConfiguration()
-        clientConfig.certificateVerification = .none
-        clientConfig.certificateChain = [.certificate(cert)]
-        clientConfig.privateKey = .privateKey(key)
-        app.http.client.configuration.tlsConfiguration = clientConfig
-        
-        /// Make sure the client doesn't keep the server open by re-using the connection.
-        app.http.client.configuration.maximumUsesPerConnection = 1
-        
-        struct TestResponse: Content {
-            var content: ByteBuffer?
-            var contentLength: Int
-        }
-        
-        app.post("compressed") { request async throws in
-            let contentLength = request.headers.first(name: .contentLength)
-            let contents = try await request.body.collect().get()
-            return TestResponse(
-                content: contents,
-                contentLength: contentLength.flatMap { Int($0) } ?? 0
-            )
-        }
-        
-        try await app.server.start(address: nil)
-        
-        XCTAssertNotNil(app.http.server.shared.localAddress)
-        guard let localAddress = app.http.server.shared.localAddress,
-              let port = localAddress.port else {
-            XCTFail("couldn't get ip/port from \(app.http.server.shared.localAddress.debugDescription)")
-            return
-        }
-        
-        let unsupportedNoncompressedResponse = try await app.client.post("https://localhost:\(port)/compressed") { request in
-            request.body = compressedPayload
-        }
-        
-        if let body = unsupportedNoncompressedResponse.body {
-            let decodedResponse = try JSONDecoder().decode(TestResponse.self, from: body)
-            XCTAssertEqual(decodedResponse.content, compressedPayload)
-            XCTAssertEqual(decodedResponse.contentLength, compressedPayload.readableBytes)
-        } else {
-            XCTFail("Missing unsupportedNoncompressedResponse.body")
-        }
-        
-        // TODO: The server should probably reject this?
-        let unsupportedCompressedResponse = try await app.client.post("https://localhost:\(port)/compressed") { request in
-            request.headers.replaceOrAdd(name: .contentEncoding, value: "gzip")
-            request.body = compressedPayload
-        }
-        
-        if let body = unsupportedCompressedResponse.body {
-            let decodedResponse = try JSONDecoder().decode(TestResponse.self, from: body)
-            XCTAssertEqual(decodedResponse.content, compressedPayload)
-            XCTAssertEqual(decodedResponse.contentLength, compressedPayload.readableBytes)
-        } else {
-            XCTFail("Missing unsupportedCompressedResponse.body")
-        }
-        
-        app.http.server.configuration.requestDecompression = .enabled(limit: .size(compressiblePayload.utf8.count))
-        
-        let supportedUncompressedResponse = try await app.client.post("https://localhost:\(port)/compressed") { request in
-            request.body = compressedPayload
-        }
-        
-        if let body = supportedUncompressedResponse.body {
-            let decodedResponse = try JSONDecoder().decode(TestResponse.self, from: body)
-            XCTAssertEqual(decodedResponse.content, compressedPayload)
-            XCTAssertEqual(decodedResponse.contentLength, compressedPayload.readableBytes)
-        } else {
-            XCTFail("Missing supportedUncompressedResponse.body")
-        }
-        
-        let supportedCompressedResponse = try await app.client.post("https://localhost:\(port)/compressed") { request in
-            request.headers.replaceOrAdd(name: .contentEncoding, value: "gzip")
-            request.body = compressedPayload
-        }
-        
-        if let body = supportedCompressedResponse.body {
-            let decodedResponse = try JSONDecoder().decode(TestResponse.self, from: body)
-            XCTAssertEqual(decodedResponse.content, ByteBuffer(string: compressiblePayload))
-            XCTAssertEqual(decodedResponse.contentLength, compressedPayload.readableBytes)
-        } else {
-            XCTFail("Missing supportedCompressedResponse.body")
-        }
-        
-        await app.server.shutdown()
-    }
-    
-    func testHTTP1ResponseDecompression() async throws {
-        let compressiblePayload = #"{"compressed": ["key": "value", "key": "value", "key": "value", "key": "value", "key": "value", "key": "value", "key": "value", "key": "value", "key": "value", "key": "value", "key": "value", "key": "value", "key": "value", "key": "value", "key": "value", "key": "value", "key": "value", "key": "value", "key": "value", "key": "value", "key": "value", "key": "value", "key": "value", "key": "value", "key": "value", "key": "value", "key": "value", "key": "value", "key": "value", "key": "value", "key": "value", "key": "value", "key": "value", "key": "value", "key": "value", "key": "value", "key": "value", "key": "value", "key": "value", "key": "value", "key": "value", "key": "value", "key": "value", "key": "value", "key": "value", "key": "value", "key": "value", "key": "value", "key": "value", "key": "value", "key": "value", "key": "value", "key": "value", "key": "value", "key": "value", "key": "value", "key": "value", "key": "value", "key": "value", "key": "value", "key": "value", "key": "value", "key": "value", "key": "value", "key": "value", "key": "value", "key": "value", "key": "value", "key": "value", "key": "value", "key": "value", "key": "value", "key": "value", "key": "value", "key": "value", "key": "value", "key": "value", "key": "value", "key": "value", "key": "value", "key": "value", "key": "value", "key": "value", "key": "value", "key": "value", "key": "value", "key": "value", "key": "value", "key": "value", "key": "value", "key": "value", "key": "value", "key": "value", "key": "value", "key": "value", "key": "value", "key": "value", "key": "value", "key": "value", "key": "value"]}"#
-        
-        app.http.server.configuration.hostname = "127.0.0.1"
-        app.http.server.configuration.port = 0
-        
-        app.http.server.configuration.supportVersions = [.one]
-        app.http.server.configuration.responseCompression = .disabled
-        
-        /// Make sure the client doesn't keep the server open by re-using the connection.
-        app.http.client.configuration.maximumUsesPerConnection = 1
-        app.http.client.configuration.decompression = .enabled(limit: .none)
-        
-        app.get("compressed") { _ in compressiblePayload }
-        
-        try await app.server.start(address: nil)
-        
-        XCTAssertNotNil(app.http.server.shared.localAddress)
-        guard let localAddress = app.http.server.shared.localAddress,
-              let port = localAddress.port else {
-            XCTFail("couldn't get ip/port from \(app.http.server.shared.localAddress.debugDescription)")
-            return
-        }
-        
-        let unsupportedNoncompressedResponse = try await app.client.get("http://localhost:\(port)/compressed") { request in
-            request.headers.remove(name: .acceptEncoding)
-        }
-        XCTAssertNotEqual(unsupportedNoncompressedResponse.headers.first(name: .contentEncoding), "gzip")
-        XCTAssertEqual(unsupportedNoncompressedResponse.headers.first(name: .contentLength), "\(compressiblePayload.count)")
-        XCTAssertEqual(unsupportedNoncompressedResponse.body?.string, compressiblePayload)
-        
-        let unsupportedCompressedResponse = try await app.client.get("http://localhost:\(port)/compressed") { request in
-            request.headers.replaceOrAdd(name: .acceptEncoding, value: "gzip")
-        }
-        XCTAssertNotEqual(unsupportedCompressedResponse.headers.first(name: .contentEncoding), "gzip")
-        XCTAssertEqual(unsupportedCompressedResponse.headers.first(name: .contentLength), "\(compressiblePayload.count)")
-        XCTAssertEqual(unsupportedCompressedResponse.body?.string, compressiblePayload)
-        
-        app.http.server.configuration.responseCompression = .enabled
-        
-        let supportedUncompressedResponse = try await app.client.get("http://localhost:\(port)/compressed") { request in
-            request.headers.remove(name: .acceptEncoding)
-        }
-        XCTAssertNotEqual(supportedUncompressedResponse.headers.first(name: .contentEncoding), "gzip")
-        XCTAssertNotEqual(supportedUncompressedResponse.headers.first(name: .contentLength), "\(compressiblePayload.count)")
-        XCTAssertEqual(supportedUncompressedResponse.body?.string, compressiblePayload)
-        
-        let supportedCompressedResponse = try await app.client.get("http://localhost:\(port)/compressed") { request in
-            request.headers.replaceOrAdd(name: .acceptEncoding, value: "gzip")
-        }
-        XCTAssertEqual(supportedCompressedResponse.headers.first(name: .contentEncoding), "gzip")
-        XCTAssertNotEqual(supportedCompressedResponse.headers.first(name: .contentLength), "\(compressiblePayload.count)")
-        XCTAssertEqual(supportedCompressedResponse.body?.string, compressiblePayload)
-        
-        await app.server.shutdown()
-    }
-    
-    func testHTTP2ResponseDecompression() async throws {
-        guard let clientCertPath = Bundle.module.url(forResource: "expired", withExtension: "crt"),
-              let clientKeyPath = Bundle.module.url(forResource: "expired", withExtension: "key") else {
-            XCTFail("Cannot load expired cert and associated key")
-            return
-        }
-        
-        let cert = try NIOSSLCertificate.fromPEMFile(clientCertPath.path).first!
-        let key = try NIOSSLPrivateKey(file: clientKeyPath.path, format: .pem)
-        
-        let compressiblePayload = #"{"compressed": ["key": "value", "key": "value", "key": "value", "key": "value", "key": "value", "key": "value", "key": "value", "key": "value", "key": "value", "key": "value", "key": "value", "key": "value", "key": "value", "key": "value", "key": "value", "key": "value", "key": "value", "key": "value", "key": "value", "key": "value", "key": "value", "key": "value", "key": "value", "key": "value", "key": "value", "key": "value", "key": "value", "key": "value", "key": "value", "key": "value", "key": "value", "key": "value", "key": "value", "key": "value", "key": "value", "key": "value", "key": "value", "key": "value", "key": "value", "key": "value", "key": "value", "key": "value", "key": "value", "key": "value", "key": "value", "key": "value", "key": "value", "key": "value", "key": "value", "key": "value", "key": "value", "key": "value", "key": "value", "key": "value", "key": "value", "key": "value", "key": "value", "key": "value", "key": "value", "key": "value", "key": "value", "key": "value", "key": "value", "key": "value", "key": "value", "key": "value", "key": "value", "key": "value", "key": "value", "key": "value", "key": "value", "key": "value", "key": "value", "key": "value", "key": "value", "key": "value", "key": "value", "key": "value", "key": "value", "key": "value", "key": "value", "key": "value", "key": "value", "key": "value", "key": "value", "key": "value", "key": "value", "key": "value", "key": "value", "key": "value", "key": "value", "key": "value", "key": "value", "key": "value", "key": "value", "key": "value", "key": "value", "key": "value", "key": "value", "key": "value"]}"#
-        
-        app.http.server.configuration.hostname = "127.0.0.1"
-        app.http.server.configuration.port = 0
-        
-        var serverConfig = TLSConfiguration.makeServerConfiguration(certificateChain: [.certificate(cert)], privateKey: .privateKey(key))
-        serverConfig.certificateVerification = .noHostnameVerification
-        
-        app.http.server.configuration.tlsConfiguration = serverConfig
-        app.http.server.configuration.customCertificateVerifyCallback = { @Sendable peerCerts, successPromise in
-            /// This lies and accepts the above cert, which has actually expired.
-            XCTAssertEqual(peerCerts, [cert])
-            successPromise.succeed(.certificateVerified)
-        }
-        app.http.server.configuration.supportVersions = [.two]
-        app.http.server.configuration.responseCompression = .disabled
-        
-        /// We need to disable verification on the client, because the cert we're using has expired
-        var clientConfig = TLSConfiguration.makeClientConfiguration()
-        clientConfig.certificateVerification = .none
-        clientConfig.certificateChain = [.certificate(cert)]
-        clientConfig.privateKey = .privateKey(key)
-        app.http.client.configuration.tlsConfiguration = clientConfig
-        
-        app.http.client.configuration.decompression = .enabled(limit: .none)
-        /// Make sure the client doesn't keep the server open by re-using the connection.
-        app.http.client.configuration.maximumUsesPerConnection = 1
-        
-        app.get("compressed") { _ in compressiblePayload }
-        
-        try await app.server.start(address: nil)
-        
-        XCTAssertNotNil(app.http.server.shared.localAddress)
-        guard let localAddress = app.http.server.shared.localAddress,
-              let port = localAddress.port else {
-            XCTFail("couldn't get ip/port from \(app.http.server.shared.localAddress.debugDescription)")
-            return
-        }
-        
-        let unsupportedNoncompressedResponse = try await app.client.get("https://localhost:\(port)/compressed") { request in
-            request.headers.remove(name: .acceptEncoding)
-        }
-        XCTAssertNotEqual(unsupportedNoncompressedResponse.headers.first(name: .contentEncoding), "gzip")
-        XCTAssertEqual(unsupportedNoncompressedResponse.headers.first(name: .contentLength), "\(compressiblePayload.count)")
-        XCTAssertEqual(unsupportedNoncompressedResponse.body?.string, compressiblePayload)
-        
-        let unsupportedCompressedResponse = try await app.client.get("https://localhost:\(port)/compressed") { request in
-            request.headers.replaceOrAdd(name: .acceptEncoding, value: "gzip")
-        }
-        XCTAssertNotEqual(unsupportedCompressedResponse.headers.first(name: .contentEncoding), "gzip")
-        XCTAssertEqual(unsupportedCompressedResponse.headers.first(name: .contentLength), "\(compressiblePayload.count)")
-        XCTAssertEqual(unsupportedCompressedResponse.body?.string, compressiblePayload)
-        
-        app.http.server.configuration.responseCompression = .enabled
-        
-        let supportedUncompressedResponse = try await app.client.get("https://localhost:\(port)/compressed") { request in
-            request.headers.remove(name: .acceptEncoding)
-        }
-        XCTAssertNotEqual(supportedUncompressedResponse.headers.first(name: .contentEncoding), "gzip")
-        XCTAssertNotEqual(supportedUncompressedResponse.headers.first(name: .contentLength), "\(compressiblePayload.count)")
-        XCTAssertEqual(supportedUncompressedResponse.body?.string, compressiblePayload)
-        
-        let supportedCompressedResponse = try await app.client.get("https://localhost:\(port)/compressed") { request in
-            request.headers.replaceOrAdd(name: .acceptEncoding, value: "gzip")
-        }
-        XCTAssertEqual(supportedCompressedResponse.headers.first(name: .contentEncoding), "gzip")
-        XCTAssertNotEqual(supportedCompressedResponse.headers.first(name: .contentLength), "\(compressiblePayload.count)")
-        XCTAssertEqual(supportedCompressedResponse.body?.string, compressiblePayload)
-        
-        await app.server.shutdown()
-    }
-    
-    func testRequestBodyStreamGetsFinalisedEvenIfClientAbandonsConnection() throws {
-        app.http.server.configuration.hostname = "127.0.0.1"
-        app.http.server.configuration.port = 0
-        
-        let numRequests = ManagedAtomic<Int>(0)
-        let writersStarted = DispatchSemaphore(value: 0)
-        
-        app.get() { req  -> EventLoopFuture<Response> in
-            numRequests.wrappingIncrement(ordering: .relaxed)
-            
-            return req.eventLoop.scheduleTask(in: .milliseconds(10)) {
-                numRequests.wrappingIncrement(ordering: .relaxed)
-                
-                return Response(status: .ok, body: .init(stream: { writer in
-                    writersStarted.signal()
-                    _ = writer.write(.end)
-                }))
-            }.futureResult
-        }
-        
-        app.environment.arguments = ["serve"]
-        XCTAssertNoThrow(try app.start())
-        
-        XCTAssertNotNil(app.http.server.shared.localAddress)
-        guard let localAddress = app.http.server.shared.localAddress else {
-            XCTFail("couldn't get ip/port from \(app.http.server.shared.localAddress.debugDescription)")
-            return
-        }
-        
-        let numberOfClients = 100
-        
-        for _ in 0 ..< numberOfClients {
-            let client = try ClientBootstrap(group: app.eventLoopGroup)
-                .connect(to: localAddress)
-                .wait()
-            try client.writeAndFlush(ByteBuffer(string: "GET / HTTP/1.1\r\nhost: foo\r\n\r\n")).wait()
-            try client.close().wait()
-        }
-        
-        for clientNumber in 0 ..< numberOfClients {
-            XCTAssertEqual(.success, writersStarted.wait(timeout: .now() + 1), "client #\(clientNumber) failed")
-        }
-        XCTAssertEqual(numberOfClients * 2, numRequests.load(ordering: .relaxed))
-    }
-    
-    func testLiveServer() throws {
-        app.routes.get("ping") { req -> String in
-            return "123"
-        }
-        
-        try app.testable().test(.GET, "/ping") { res in
-            XCTAssertEqual(res.status, .ok)
-            XCTAssertEqual(res.body.string, "123")
-        }
-    }
-    
-    func testCustomServer() throws {
-        app.servers.use(.custom)
-        XCTAssertEqual(app.customServer.didStart.withLockedValue({ $0 }), false)
-        XCTAssertEqual(app.customServer.didShutdown.withLockedValue({ $0 }), false)
-        
-        try app.server.start()
-        XCTAssertEqual(app.customServer.didStart.withLockedValue({ $0 }), true)
-        XCTAssertEqual(app.customServer.didShutdown.withLockedValue({ $0 }), false)
-        
-        app.server.shutdown()
-        XCTAssertEqual(app.customServer.didStart.withLockedValue({ $0 }), true)
-        XCTAssertEqual(app.customServer.didShutdown.withLockedValue({ $0 }), true)
-    }
-    
-    func testMultipleChunkBody() throws {
-        let payload = [UInt8].random(count: 1 << 20)
-        
-        app.on(.POST, "payload", body: .collect(maxSize: "1gb")) { req -> HTTPStatus in
-            guard let data = req.body.data else {
-                throw Abort(.internalServerError)
-            }
-            XCTAssertEqual(payload.count, data.readableBytes)
-            XCTAssertEqual([UInt8](data.readableBytesView), payload)
-            return .ok
-        }
-        
-        var buffer = ByteBufferAllocator().buffer(capacity: payload.count)
-        buffer.writeBytes(payload)
-        try app.testable(method: .running(port: 0)).test(.POST, "payload", body: buffer) { res in
-            XCTAssertEqual(res.status, .ok)
-        }
-    }
-    
-    func testCollectedResponseBodyEnd() throws {
-        app.post("drain") { req -> EventLoopFuture<HTTPStatus> in
-            let promise = req.eventLoop.makePromise(of: HTTPStatus.self)
-            req.body.drain { result in
-                switch result {
-                case .buffer: break
-                case .error(let error):
-                    promise.fail(error)
-                case .end:
-                    promise.succeed(.ok)
-                }
-                return req.eventLoop.makeSucceededFuture(())
-            }
-            return promise.futureResult
-        }
-        
-        try app.testable(method: .running(port: 0)).test(.POST, "drain", beforeRequest: { req in
-            try req.content.encode(["hello": "world"])
-        }, afterResponse: { res in
-            XCTAssertEqual(res.status, .ok)
-        })
-    }
-    
-    // https://github.com/vapor/vapor/issues/1786
-    func testMissingBody() throws {
-        struct User: Content { }
-        
-        app.get("user") { req -> User in
-            return try req.content.decode(User.self)
-        }
-        
-        try app.testable().test(.GET, "/user") { res in
-            XCTAssertEqual(res.status, .unsupportedMediaType)
-        }
-    }
-    
-    // https://github.com/vapor/vapor/issues/2245
-    func testTooLargePort() throws {
-        app.http.server.configuration.port = .max
-        XCTAssertThrowsError(try app.start())
-    }
-    
-    func testEarlyExitStreamingRequest() throws {
-        app.on(.POST, "upload", body: .stream) { req -> EventLoopFuture<Int> in
-            guard req.headers.first(name: "test") != nil else {
-                return req.eventLoop.makeFailedFuture(Abort(.badRequest))
-            }
-            
-            let countBox = NIOLockedValueBox<Int>(0)
-            let promise = req.eventLoop.makePromise(of: Int.self)
-            req.body.drain { part in
-                switch part {
-                case .buffer(let buffer):
-                    countBox.withLockedValue { $0 += buffer.readableBytes }
-                case .error(let error):
-                    promise.fail(error)
-                case .end:
-                    promise.succeed(countBox.withLockedValue({ $0 }))
-                }
-                return req.eventLoop.makeSucceededFuture(())
-            }
-            return promise.futureResult
-        }
-        
-        var buffer = ByteBufferAllocator().buffer(capacity: 10_000_000)
-        buffer.writeString(String(repeating: "a", count: 10_000_000))
-        
-        try app.testable(method: .running(port: 0)).test(.POST, "upload", beforeRequest: { req in
-            req.body = buffer
-        }, afterResponse: { res in
-            XCTAssertEqual(res.status, .badRequest)
-        }).test(.POST, "upload", beforeRequest: { req in
-            req.body = buffer
-            req.headers.replaceOrAdd(name: "test", value: "a")
-        }, afterResponse: { res in
-            XCTAssertEqual(res.status, .ok)
-        })
-    }
-    
-    @available(*, deprecated, message: "To avoid deprecation warnings")
-    func testEchoServer() throws {
-        final class Context: Sendable {
-            let server: NIOLockedValueBox<[String]>
-            let client: NIOLockedValueBox<[String]>
-            init() {
-                self.server = .init([])
-                self.client = .init([])
-            }
-        }
-        let context = Context()
-        
-        app.on(.POST, "echo", body: .stream) { request -> Response in
-            Response(body: .init(stream: { writer in
-                request.body.drain { body in
-                    switch body {
-                    case .buffer(let buffer):
-                        context.server.withLockedValue { $0.append(buffer.string) }
-                        return writer.write(.buffer(buffer))
-                    case .error(let error):
-                        return writer.write(.error(error))
-                    case .end:
-                        return writer.write(.end)
-                    }
-                }
-            }))
-        }
-        
-        app.http.server.configuration.port = 0
-        app.environment.arguments = ["serve"]
-        try app.start()
-        
-        let port = try XCTUnwrap(app.http.server.shared.localAddress?.port, "Failed to get port")
-        let request = try HTTPClient.Request(
-            url: "http://localhost:\(port)/echo",
-            method: .POST,
-            headers: [
-                "transfer-encoding": "chunked"
-            ],
-            body: .stream(length: nil, { stream in
-                // We set the application to have a single event loop so we can use the same
-                // event loop here
-                let streamBox = NIOLoopBound(stream, eventLoop: self.app.eventLoopGroup.any())
-                return stream.write(.byteBuffer(.init(string: "foo"))).flatMap {
-                    streamBox.value.write(.byteBuffer(.init(string: "bar")))
-                }.flatMap {
-                    streamBox.value.write(.byteBuffer(.init(string: "baz")))
-                }
-            })
-        )
-        
-        final class ResponseDelegate: HTTPClientResponseDelegate {
-            typealias Response = HTTPClient.Response
-            
-            let context: Context
-            init(context: Context) {
-                self.context = context
-            }
-            
-            func didReceiveBodyPart(
-                task: HTTPClient.Task<HTTPClient.Response>,
-                _ buffer: ByteBuffer
-            ) -> EventLoopFuture<Void> {
-                self.context.client.withLockedValue { $0.append(buffer.string) }
-                return task.eventLoop.makeSucceededFuture(())
-            }
-            
-            func didFinishRequest(task: HTTPClient.Task<HTTPClient.Response>) throws -> HTTPClient.Response {
-                .init(host: "", status: .ok, version: .init(major: 1, minor: 1), headers: [:], body: nil)
-            }
-        }
-        let response = ResponseDelegate(context: context)
-        _ = try app.http.client.shared.execute(
-            request: request,
-            delegate: response
-        ).wait()
-        
-        let server = context.server.withLockedValue { $0 }
-        let client = context.client.withLockedValue { $0 }
-        XCTAssertEqual(server, ["foo", "bar", "baz"])
-        XCTAssertEqual(client, ["foo", "bar", "baz"])
-    }
-    
-    func testSkipStreaming() async throws {
-        let eventLoopGroup = MultiThreadedEventLoopGroup(numberOfThreads: 1)
-        let app = try await Application.make(.testing, .shared(eventLoopGroup))
-        
-        app.on(.POST, "echo", body: .stream) { request in
-            "hello, world"
-        }
-        
-        app.http.server.configuration.port = 0
-        app.environment.arguments = ["serve"]
-        try await app.startup()
-        
-        let port = try XCTUnwrap(app.http.server.shared.localAddress?.port, "Failed to get port")
-        let request = try HTTPClient.Request(
-            url: "http://localhost:\(port)/echo",
-            method: .POST,
-            headers: [
-                "transfer-encoding": "chunked"
-            ],
-            body: .stream(length: nil, { stream in
-                // We set the application to have a single event loop so we can use the same
-                // event loop here
-                let streamBox = NIOLoopBound(stream, eventLoop: eventLoopGroup.any())
-                return stream.write(.byteBuffer(.init(string: "foo"))).flatMap {
-                    streamBox.value.write(.byteBuffer(.init(string: "bar")))
-                }.flatMap {
-                    streamBox.value.write(.byteBuffer(.init(string: "baz")))
-                }
-            })
-        )
-        
-        let a = try await app.http.client.shared.execute(request: request).get()
-        XCTAssertEqual(a.status, .ok)
-        let b = try await app.http.client.shared.execute(request: request).get()
-        XCTAssertEqual(b.status, .ok)
-
-        try await app.asyncShutdown()
-    }
-    
-    func testStartWithValidSocketFile() throws {
-        let socketPath = "/tmp/\(UUID().uuidString).vapor.socket"
-        
-        app.http.server.configuration.address = .unixDomainSocket(path: socketPath)
-        app.environment.arguments = ["serve"]
-        XCTAssertNoThrow(try app.start())
-    }
-    
-    func testStartWithUnsupportedSocketFile() throws {
-        app.http.server.configuration.address = .unixDomainSocket(path: "/tmp")
-        
-        XCTAssertThrowsError(try app.start())
-    }
-    
-    func testStartWithInvalidSocketFilePath() throws {
-        app.http.server.configuration.address = .unixDomainSocket(path: "/tmp/nonexistent/vapor.socket")
-        
-        XCTAssertThrowsError(try app.start())
-    }
-    
-    func testStartWithDefaultHostnameConfiguration() throws {
-        app.http.server.configuration.address = .hostname(nil, port: nil)
-        app.environment.arguments = ["serve"]
-        
-        XCTAssertNoThrow(try app.start())
-    }
-
-    func testAddressConfigurations() throws {
-        var configuration = HTTPServer.Configuration()
-        XCTAssertEqual(configuration.address, .hostname(HTTPServer.Configuration.defaultHostname, port: HTTPServer.Configuration.defaultPort))
-        
-        configuration = HTTPServer.Configuration(hostname: "1.2.3.4", port: 123)
-        XCTAssertEqual(configuration.address, .hostname("1.2.3.4", port: 123))
-        XCTAssertEqual(configuration.hostname, "1.2.3.4")
-        XCTAssertEqual(configuration.port, 123)
-        
-        configuration = HTTPServer.Configuration(address: .hostname("1.2.3.4", port: 123))
-        XCTAssertEqual(configuration.address, .hostname("1.2.3.4", port: 123))
-        XCTAssertEqual(configuration.hostname, "1.2.3.4")
-        XCTAssertEqual(configuration.port, 123)
-        
-        configuration = HTTPServer.Configuration(address: .hostname("1.2.3.4", port: nil))
-        XCTAssertEqual(configuration.address, .hostname("1.2.3.4", port: nil))
-        XCTAssertEqual(configuration.hostname, "1.2.3.4")
-        XCTAssertEqual(configuration.port, HTTPServer.Configuration.defaultPort)
-        
-        configuration = HTTPServer.Configuration(address: .hostname(nil, port: 123))
-        XCTAssertEqual(configuration.address, .hostname(nil, port: 123))
-        XCTAssertEqual(configuration.hostname, HTTPServer.Configuration.defaultHostname)
-        XCTAssertEqual(configuration.port, 123)
-        
-        configuration = HTTPServer.Configuration(address: .hostname(nil, port: nil))
-        XCTAssertEqual(configuration.address, .hostname(nil, port: nil))
-        XCTAssertEqual(configuration.hostname, HTTPServer.Configuration.defaultHostname)
-        XCTAssertEqual(configuration.port, HTTPServer.Configuration.defaultPort)
-        
-        configuration = HTTPServer.Configuration(address: .unixDomainSocket(path: "/path"))
-        XCTAssertEqual(configuration.address, .unixDomainSocket(path: "/path"))
-        
-        
-        // Test mutating a config that was originally a socket path
-        configuration = HTTPServer.Configuration(address: .unixDomainSocket(path: "/path"))
-        XCTAssertEqual(configuration.address, .unixDomainSocket(path: "/path"))
-        
-        configuration.hostname = "1.2.3.4"
-        XCTAssertEqual(configuration.hostname, "1.2.3.4")
-        XCTAssertEqual(configuration.port, HTTPServer.Configuration.defaultPort)
-        XCTAssertEqual(configuration.address, .hostname("1.2.3.4", port: nil))
-        
-        configuration.address = .unixDomainSocket(path: "/path")
-        XCTAssertEqual(configuration.hostname, HTTPServer.Configuration.defaultHostname)
-        XCTAssertEqual(configuration.port, HTTPServer.Configuration.defaultPort)
-        XCTAssertEqual(configuration.address, .unixDomainSocket(path: "/path"))
-        
-        configuration.port = 123
-        XCTAssertEqual(configuration.hostname, HTTPServer.Configuration.defaultHostname)
-        XCTAssertEqual(configuration.port, 123)
-        XCTAssertEqual(configuration.address, .hostname(nil, port: 123))
-        
-        configuration.hostname = "1.2.3.4"
-        XCTAssertEqual(configuration.hostname, "1.2.3.4")
-        XCTAssertEqual(configuration.port, 123)
-        XCTAssertEqual(configuration.address, .hostname("1.2.3.4", port: 123))
-        
-        configuration.address = .hostname(nil, port: nil)
-        XCTAssertEqual(configuration.hostname, HTTPServer.Configuration.defaultHostname)
-        XCTAssertEqual(configuration.port, HTTPServer.Configuration.defaultPort)
-        XCTAssertEqual(configuration.address, .hostname(nil, port: nil))
-    }
-    
-    func testQuiesceKeepAliveConnections() throws {
-        app.get("hello") { req in
-            "world"
-        }
-        
-        app.http.server.configuration.port = 0
-        app.environment.arguments = ["serve"]
-        try app.start()
-        
-        let port = try XCTUnwrap(app.http.server.shared.localAddress?.port, "Failed to get port")
-        let request = try HTTPClient.Request(
-            url: "http://localhost:\(port)/hello",
-            method: .GET,
-            headers: ["connection": "keep-alive"]
-        )
-        let a = try app.http.client.shared.execute(request: request).wait()
-        XCTAssertEqual(a.headers.connection, .keepAlive)
-    }
-    
-    func testRequestBodyStreamGetsFinalisedEvenIfClientDisappears() {
-        app.http.server.configuration.hostname = "127.0.0.1"
-        app.http.server.configuration.port = 0
-        
-        let serverIsFinalisedPromise = app.eventLoopGroup.any().makePromise(of: Void.self)
-        let allDonePromise = app.eventLoopGroup.any().makePromise(of: Void.self)
-        
-        app.on(.POST, "hello", body: .stream) { req -> Response in
-            return Response(body: .init(stream: { writer in
-                req.body.drain { stream in
-                    switch stream {
-                    case .buffer:
-                        ()
-                    case .end:
-                        serverIsFinalisedPromise.succeed(())
-                        writer.write(.end, promise: nil)
-                    case .error(let error):
-                        serverIsFinalisedPromise.fail(error)
-                        writer.write(.error(error), promise: nil)
-                    }
-                    return allDonePromise.futureResult
-                }
-            }))
-        }
-        
-        app.environment.arguments = ["serve"]
-        XCTAssertNoThrow(try app.start())
-        
-        XCTAssertNotNil(app.http.server.shared.localAddress)
-        guard let localAddress = app.http.server.shared.localAddress,
-              let ip = localAddress.ipAddress,
-              let port = localAddress.port else {
-            XCTFail("couldn't get ip/port from \(app.http.server.shared.localAddress.debugDescription)")
-            return
-        }
-        
-        let tenMB = ByteBuffer(repeating: 0x41, count: 10 * 1024 * 1024)
-        XCTAssertThrowsError(try app.http.client.shared.execute(.POST,
-                                                                url: "http://\(ip):\(port)/hello",
-                                                                body: .byteBuffer(tenMB),
-                                                                deadline: .now() + .milliseconds(100)).wait()) { error in
-            if let error = error as? HTTPClientError {
-                XCTAssert(error == .readTimeout || error == .deadlineExceeded)
-            } else {
-                XCTFail("unexpected error: \(error)")
-            }
-        }
-        
-        allDonePromise.succeed(()) // This unblocks the server
-        XCTAssertThrowsError(try serverIsFinalisedPromise.futureResult.wait()) { error in
-            XCTAssertEqual(HTTPParserError.invalidEOFState, error as? HTTPParserError)
-        }
-    }
-    
-    func testRequestBodyBackpressureWorks() {
-        app.http.server.configuration.hostname = "127.0.0.1"
-        app.http.server.configuration.port = 0
-        
-        let numberOfTimesTheServerGotOfferedBytes = ManagedAtomic<Int>(0)
-        let bytesTheServerSaw = ManagedAtomic<Int>(0)
-        let bytesTheClientSent = ManagedAtomic<Int>(0)
-        let serverSawEnd = ManagedAtomic<Bool>(false)
-        let serverSawRequest = ManagedAtomic<Bool>(false)
-        let allDonePromise = app.eventLoopGroup.any().makePromise(of: Void.self)
-        
-        app.on(.POST, "hello", body: .stream) { req -> Response in
-            XCTAssertTrue(serverSawRequest.compareExchange(expected: false, desired: true, ordering: .relaxed).exchanged)
-            
-            return Response(body: .init(stream: { writer in
-                req.body.drain { stream in
-                    switch stream {
-                    case .buffer(let bytes):
-                        numberOfTimesTheServerGotOfferedBytes.wrappingIncrement(ordering: .relaxed)
-                        bytesTheServerSaw.wrappingIncrement(by: bytes.readableBytes, ordering: .relaxed)
-                    case .end:
-                        XCTFail("backpressure should prevent us seeing the end of the request.")
-                        serverSawEnd.store(true, ordering: .relaxed)
-                        writer.write(.end, promise: nil)
-                    case .error(let error):
-                        writer.write(.error(error), promise: nil)
-                    }
-                    return allDonePromise.futureResult
-                }
-            }))
-        }
-        
-        app.environment.arguments = ["serve"]
-        XCTAssertNoThrow(try app.start())
-        
-        XCTAssertNotNil(app.http.server.shared.localAddress)
-        guard let localAddress = app.http.server.shared.localAddress,
-              let ip = localAddress.ipAddress,
-              let port = localAddress.port else {
-            XCTFail("couldn't get ip/port from \(app.http.server.shared.localAddress.debugDescription)")
-            return
-        }
-        
-        final class ResponseDelegate: HTTPClientResponseDelegate {
-            typealias Response = Void
-            
-            private let bytesTheClientSent: ManagedAtomic<Int>
-            
-            init(bytesTheClientSent: ManagedAtomic<Int>) {
-                self.bytesTheClientSent = bytesTheClientSent
-            }
-            
-            func didFinishRequest(task: HTTPClient.Task<Response>) throws -> Response {
-                return ()
-            }
-            
-            func didSendRequestPart(task: HTTPClient.Task<Response>, _ part: IOData) {
-                self.bytesTheClientSent.wrappingIncrement(by: part.readableBytes, ordering: .relaxed)
-            }
-        }
-        
-        let tenMB = ByteBuffer(repeating: 0x41, count: 10 * 1024 * 1024)
-        let request = try! HTTPClient.Request(url: "http://\(ip):\(port)/hello",
-                                              method: .POST,
-                                              headers: [:],
-                                              body: .byteBuffer(tenMB))
-        let delegate = ResponseDelegate(bytesTheClientSent: bytesTheClientSent)
-        XCTAssertThrowsError(try app.http.client.shared.execute(request: request,
-                                                                delegate: delegate,
-                                                                deadline: .now() + .milliseconds(500)).wait()) { error in
-            if let error = error as? HTTPClientError {
-                XCTAssert(error == .readTimeout || error == .deadlineExceeded)
-            } else {
-                XCTFail("unexpected error: \(error)")
-            }
-        }
-        
-        XCTAssertEqual(1, numberOfTimesTheServerGotOfferedBytes.load(ordering: .relaxed))
-        XCTAssertGreaterThan(tenMB.readableBytes, bytesTheServerSaw.load(ordering: .relaxed))
-        XCTAssertGreaterThan(tenMB.readableBytes, bytesTheClientSent.load(ordering: .relaxed))
-        XCTAssertEqual(0, bytesTheClientSent.load(ordering: .relaxed)) // We'd only see this if we sent the full 10 MB.
-        XCTAssertFalse(serverSawEnd.load(ordering: .relaxed))
-        XCTAssertTrue(serverSawRequest.load(ordering: .relaxed))
-        
-        allDonePromise.succeed(())
-    }
-    
-    func testCanOverrideCertValidation() throws {
-        guard let clientCertPath = Bundle.module.url(forResource: "expired", withExtension: "crt"),
-              let clientKeyPath = Bundle.module.url(forResource: "expired", withExtension: "key") else {
-            XCTFail("Cannot load expired cert and associated key")
-            return
-        }
-        
-        let cert = try NIOSSLCertificate.fromPEMFile(clientCertPath.path).first!
-        let key = try NIOSSLPrivateKey(file: clientKeyPath.path, format: .pem)
-
-        app.http.server.configuration.hostname = "127.0.0.1"
-        app.http.server.configuration.port = 0
-        
-        var serverConfig = TLSConfiguration.makeServerConfiguration(certificateChain: [.certificate(cert)], privateKey: .privateKey(key))
-        serverConfig.certificateVerification = .noHostnameVerification
-        
-        app.http.server.configuration.tlsConfiguration = serverConfig
-        app.http.server.configuration.customCertificateVerifyCallback = { @Sendable peerCerts, successPromise in
-            // This lies and accepts the above cert, which has actually expired.
-            XCTAssertEqual(peerCerts, [cert])
-            successPromise.succeed(.certificateVerified)
-        }
-        
-        // We need to disable verification on the client, because the cert we're using has expired, and we want to
-        // _send_ a client cert.
-        var clientConfig = TLSConfiguration.makeClientConfiguration()
-        clientConfig.certificateVerification = .none
-        clientConfig.certificateChain = [.certificate(cert)]
-        clientConfig.privateKey = .privateKey(key)
-        app.http.client.configuration.tlsConfiguration = clientConfig
-        
-        app.environment.arguments = ["serve"]
-        
-        app.get("hello") { req in
-            "world"
-        }
-        
-        try app.start()
-        
-        XCTAssertNotNil(app.http.server.shared.localAddress)
-        guard let localAddress = app.http.server.shared.localAddress,
-              let ip = localAddress.ipAddress,
-              let port = localAddress.port else {
-            XCTFail("couldn't get ip/port from \(app.http.server.shared.localAddress.debugDescription)")
-            return
-        }
-        
-        let request = try HTTPClient.Request(
-            url: "https://\(ip):\(port)/hello",
-            method: .GET
-        )
-        let a = try app.http.client.shared.execute(request: request).wait()
-        XCTAssertEqual(a.body, ByteBuffer(string: "world"))
-    }
-
-    func testCanOverrideCertValidationWithMetadata() async throws {
-        guard let clientCertPath = Bundle.module.url(forResource: "expired", withExtension: "crt"),
-              let clientKeyPath = Bundle.module.url(forResource: "expired", withExtension: "key") else {
-            XCTFail("Cannot load expired cert and associated key")
-            return
-        }
-
-        let certs = try NIOSSLCertificate.fromPEMFile(clientCertPath.path)
-        let certSources = certs.map { NIOSSLCertificateSource.certificate($0) }
-        let key = try NIOSSLPrivateKey(file: clientKeyPath.path, format: .pem)
-
-        var serverConfig = TLSConfiguration.makeServerConfiguration(certificateChain: certSources, privateKey: .privateKey(key))
-        serverConfig.certificateVerification = .noHostnameVerification
-
-        app.http.server.configuration.tlsConfiguration = serverConfig
-        app.http.server.configuration.customCertificateVerifyCallbackWithMetadata = { @Sendable peerCerts, successPromise in
-            // This lies and accepts the above cert, which has actually expired.
-            XCTAssertEqual(peerCerts, certs)
-            successPromise.succeed(
-                .certificateVerified(
-                    VerificationMetadata(ValidatedCertificateChain(peerCerts))
-                )
-            )
-        }
-
-        // We need to disable verification on the client, because the cert we're using has expired, and we want to
-        // _send_ a client cert.
-        var clientConfig = TLSConfiguration.makeClientConfiguration()
-        clientConfig.certificateVerification = .none
-        clientConfig.certificateChain = certSources
-        clientConfig.privateKey = .privateKey(key)
-        app.http.client.configuration.tlsConfiguration = clientConfig
-
-        app.environment.arguments = ["serve"]
-
-        app.get("hello") { req in
-            let certChain: X509.ValidatedCertificateChain = try XCTUnwrap(req.peerCertificateChain)
-            XCTAssertEqual(certChain.count, 1)
-            XCTAssertEqual(certChain.leaf, try X509.Certificate(derEncoded: try certs.first!.toDERBytes()))
-            return "world"
-        }
-
-        try await app.server.start(address: BindAddress.hostname("127.0.0.1", port: 0))
-
-        let localAddress = try XCTUnwrap(app.http.server.shared.localAddress)
-        guard let ip = localAddress.ipAddress, let port = localAddress.port else {
-            XCTFail("couldn't get ip/port from \(app.http.server.shared.localAddress.debugDescription)")
-            return
-        }
-
-        let a = try await app.client.get("https://\(ip):\(port)/hello")
-        XCTAssertEqual(a.body, ByteBuffer(string: "world"))
-
-        await app.server.shutdown()
-    }
-
-    func testCanChangeConfigurationDynamically() throws {
-        guard let clientCertPath = Bundle.module.url(forResource: "expired", withExtension: "crt"),
-              let clientKeyPath = Bundle.module.url(forResource: "expired", withExtension: "key") else {
-            XCTFail("Cannot load expired cert and associated key")
-            return
-        }
-        
-        let cert = try NIOSSLCertificate.fromPEMFile(clientCertPath.path).first!
-        let key = try NIOSSLPrivateKey(file: clientKeyPath.path, format: .pem)
-                
-        app.http.server.configuration.hostname = "127.0.0.1"
-        app.http.server.configuration.port = 0
-        app.http.server.configuration.serverName = "Old"
-        
-        /// We need to disable verification on the client, because the cert we're using has expired
-        var clientConfig = TLSConfiguration.makeClientConfiguration()
-        clientConfig.certificateVerification = .none
-        clientConfig.certificateChain = [.certificate(cert)]
-        clientConfig.privateKey = .privateKey(key)
-        app.http.client.configuration.tlsConfiguration = clientConfig
-        app.http.client.configuration.maximumUsesPerConnection = 1
-        
-        app.environment.arguments = ["serve"]
-        
-        app.get("hello") { req in
-            "world"
-        }
-        
-        try app.start()
-        
-        XCTAssertNotNil(app.http.server.shared.localAddress)
-        guard let localAddress = app.http.server.shared.localAddress,
-              let ip = localAddress.ipAddress,
-              let port = localAddress.port else {
-            XCTFail("couldn't get ip/port from \(app.http.server.shared.localAddress.debugDescription)")
-            return
-        }
-        
-        /// Make a regular request
-        let a = try app.http.client.shared.execute(
-            request: try HTTPClient.Request(
-                url: "http://\(ip):\(port)/hello",
-                method: .GET
-            )
-        ).wait()
-        XCTAssertEqual(a.headers[.server], ["Old"])
-        XCTAssertEqual(a.body, ByteBuffer(string: "world"))
-        
-        /// Configure server name without stopping the server
-        app.http.server.configuration.serverName = "New"
-        /// Configure TLS without stopping the server
-        var serverConfig = TLSConfiguration.makeServerConfiguration(certificateChain: [.certificate(cert)], privateKey: .privateKey(key))
-        serverConfig.certificateVerification = .noHostnameVerification
-        
-        app.http.server.configuration.tlsConfiguration = serverConfig
-        app.http.server.configuration.customCertificateVerifyCallback = { @Sendable peerCerts, successPromise in
-            /// This lies and accepts the above cert, which has actually expired.
-            XCTAssertEqual(peerCerts, [cert])
-            successPromise.succeed(.certificateVerified)
-        }
-        
-        /// Make a TLS request this time around
-        let b = try app.http.client.shared.execute(
-            request: try HTTPClient.Request(
-                url: "https://\(ip):\(port)/hello",
-                method: .GET
-            )
-        ).wait()
-        XCTAssertEqual(b.headers[.server], ["New"])
-        XCTAssertEqual(b.body, ByteBuffer(string: "world"))
-        
-        /// Non-TLS request should now fail
-        XCTAssertThrowsError(try app.http.client.shared.execute(
-            request: try HTTPClient.Request(
-                url: "http://\(ip):\(port)/hello",
-                method: .GET
-            )
-        ).wait()) { error in
-            XCTAssertEqual(error as? HTTPClientError, HTTPClientError.remoteConnectionClosed)
-        }
-    }
-    
-    func testConfigurationHasActualPortAfterStart() throws {
-        app.environment.arguments = ["serve"]
-        app.http.server.configuration.port = 0
-        try app.start()
-
-        XCTAssertNotEqual(app.http.server.configuration.port, 0)
-        XCTAssertEqual(app.http.server.configuration.port, app.http.server.shared.localAddress?.port)
-    }
-    
-    override class func setUp() {
-        XCTAssertTrue(isLoggingConfigured)
-    }
->>>>>>> 6b7a70a6
+//
+//    func testCanOverrideCertValidationWithMetadata() async throws {
+//         guard let clientCertPath = Bundle.module.url(forResource: "expired", withExtension: "crt"),
+//               let clientKeyPath = Bundle.module.url(forResource: "expired", withExtension: "key") else {
+//             XCTFail("Cannot load expired cert and associated key")
+//             return
+//         }
+
+//         let certs = try NIOSSLCertificate.fromPEMFile(clientCertPath.path)
+//         let certSources = certs.map { NIOSSLCertificateSource.certificate($0) }
+//         let key = try NIOSSLPrivateKey(file: clientKeyPath.path, format: .pem)
+
+//         var serverConfig = TLSConfiguration.makeServerConfiguration(certificateChain: certSources, privateKey: .privateKey(key))
+//         serverConfig.certificateVerification = .noHostnameVerification
+
+//         app.http.server.configuration.tlsConfiguration = serverConfig
+//         app.http.server.configuration.customCertificateVerifyCallbackWithMetadata = { @Sendable peerCerts, successPromise in
+//             // This lies and accepts the above cert, which has actually expired.
+//             XCTAssertEqual(peerCerts, certs)
+//             successPromise.succeed(
+//                 .certificateVerified(
+//                     VerificationMetadata(ValidatedCertificateChain(peerCerts))
+//                 )
+//             )
+//         }
+
+//         // We need to disable verification on the client, because the cert we're using has expired, and we want to
+//         // _send_ a client cert.
+//         var clientConfig = TLSConfiguration.makeClientConfiguration()
+//         clientConfig.certificateVerification = .none
+//         clientConfig.certificateChain = certSources
+//         clientConfig.privateKey = .privateKey(key)
+//         app.http.client.configuration.tlsConfiguration = clientConfig
+
+//         app.environment.arguments = ["serve"]
+
+//         app.get("hello") { req in
+//             let certChain: X509.ValidatedCertificateChain = try XCTUnwrap(req.peerCertificateChain)
+//             XCTAssertEqual(certChain.count, 1)
+//             XCTAssertEqual(certChain.leaf, try X509.Certificate(derEncoded: try certs.first!.toDERBytes()))
+//             return "world"
+//         }
+
+//         try await app.server.start(address: BindAddress.hostname("127.0.0.1", port: 0))
+
+//         let localAddress = try XCTUnwrap(app.http.server.shared.localAddress)
+//         guard let ip = localAddress.ipAddress, let port = localAddress.port else {
+//             XCTFail("couldn't get ip/port from \(app.http.server.shared.localAddress.debugDescription)")
+//             return
+//         }
+
+//         let a = try await app.client.get("https://\(ip):\(port)/hello")
+//         XCTAssertEqual(a.body, ByteBuffer(string: "world"))
+
+//         await app.server.shutdown()
+//     }
 }
 
 extension Application.Servers.Provider {
