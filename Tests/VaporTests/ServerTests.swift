#if !canImport(Darwin)
import Dispatch
#endif
import Foundation
import Vapor
import XCTest
import AsyncHTTPClient
import NIOCore
import NIOPosix
import NIOConcurrencyHelpers
import NIOHTTP1
import NIOSSL
import Atomics

final class ServerTests: XCTestCase, @unchecked Sendable {
    var app: Application!
    
    override func setUp() async throws {
        let test = Environment(name: "testing", arguments: ["vapor"])
        app = try await Application(test)
    }
    
    override func tearDown() async throws {
        try await app.shutdown()
    }
    
    func testPortOverride() async throws {
        let env = Environment(
            name: "testing",
            arguments: ["vapor", "serve", "--port", "8123"]
        )
        
<<<<<<< HEAD
        let app = try await Application(env)
=======
        let app = try await Application.make(env)
>>>>>>> 4f2dcf7d
        
        app.get("foo") { req in
            return "bar"
        }
        try await app.startup()

        let res = try await app.client.get("http://127.0.0.1:8123/foo")
        XCTAssertEqual(res.body?.string, "bar")

<<<<<<< HEAD
        try await app.shutdown()
=======
        try await app.asyncShutdown()
>>>>>>> 4f2dcf7d
    }
    

    func testSocketPathOverride() async throws {
        let socketPath = "/tmp/\(UUID().uuidString).vapor.socket"
        
        let env = Environment(
            name: "testing",
            arguments: ["vapor", "serve", "--unix-socket", socketPath]
        )
        
        let app = try await Application(env)

        app.get("foo") { _ in "bar" }
        try await app.startup()

        let res = try await app.client.get(.init(scheme: .httpUnixDomainSocket, host: socketPath, path: "/foo")) { $0.timeout = .milliseconds(500) }
        XCTAssertEqual(res.body?.string, "bar")
        
        // no server should be bound to the port despite one being set on the configuration.
        await XCTAssertAsyncThrowsError(try await app.client.get("http://127.0.0.1:8080/foo") { $0.timeout = .milliseconds(500) })

        try await app.shutdown()
    }
<<<<<<< HEAD

    func testIncompatibleStartupOptions() async throws {
        func checkForError(_ app: Application) async throws {
            await XCTAssertAsyncThrowsError(try await app.startup()) { error in
=======
    #endif
    
    func testIncompatibleStartupOptions() async throws {
        func checkForError(_ app: Application) async throws {
            XCTAssertThrowsError(try app.start()) { error in
>>>>>>> 4f2dcf7d
                XCTAssertNotNil(error as? ServeCommand.Error)
                guard let serveError = error as? ServeCommand.Error else {
                    XCTFail("\(error) is not a ServeCommandError")
                    return
                }
                
                XCTAssertEqual(ServeCommand.Error.incompatibleFlags, serveError)
            }
<<<<<<< HEAD
            try await app.shutdown()
        }
        
        var app = try await Application(Environment(
=======
            try await app.asyncShutdown()
        }
        
        var app = try await Application.make(Environment(
>>>>>>> 4f2dcf7d
            name: "testing",
            arguments: ["vapor", "serve", "--port", "8123", "--unix-socket", "/path/to/socket"]
        ))
        try await checkForError(app)

<<<<<<< HEAD
        app = try await Application(Environment(
=======
        app = try await Application.make(Environment(
>>>>>>> 4f2dcf7d
            name: "testing",
            arguments: ["vapor", "serve", "--hostname", "localhost", "--unix-socket", "/path/to/socket"]
        ))
        try await checkForError(app)

<<<<<<< HEAD
        app = try await Application(Environment(
=======
        app = try await Application.make(Environment(
>>>>>>> 4f2dcf7d
            name: "testing",
            arguments: ["vapor", "serve", "--bind", "localhost:8123", "--unix-socket", "/path/to/socket"]
        ))
        try await checkForError(app)

<<<<<<< HEAD
        app = try await Application(Environment(
=======
        app = try await Application.make(Environment(
>>>>>>> 4f2dcf7d
            name: "testing",
            arguments: ["vapor", "serve", "--bind", "localhost:8123", "--hostname", "1.2.3.4"]
        ))
        try await checkForError(app)

<<<<<<< HEAD
        app = try await Application(Environment(
=======
        app = try await Application.make(Environment(
>>>>>>> 4f2dcf7d
            name: "testing",
            arguments: ["vapor", "serve", "--bind", "localhost:8123", "--port", "8081"]
        ))
        try await checkForError(app)

<<<<<<< HEAD
        app = try await Application(Environment(
=======
        app = try await Application.make(Environment(
>>>>>>> 4f2dcf7d
            name: "testing",
            arguments: ["vapor", "serve", "--bind", "localhost:8123", "--port", "8081", "--unix-socket", "/path/to/socket"]
        ))
        try await checkForError(app)

<<<<<<< HEAD
        app = try await Application(Environment(
=======
        app = try await Application.make(Environment(
>>>>>>> 4f2dcf7d
            name: "testing",
            arguments: ["vapor", "serve", "--bind", "localhost:8123", "--hostname", "1.2.3.4", "--unix-socket", "/path/to/socket"]
        ))
        try await checkForError(app)

<<<<<<< HEAD
        app = try await Application(Environment(
=======
        app = try await Application.make(Environment(
>>>>>>> 4f2dcf7d
            name: "testing",
            arguments: ["vapor", "serve", "--hostname", "1.2.3.4", "--port", "8081", "--unix-socket", "/path/to/socket"]
        ))
        try await checkForError(app)

<<<<<<< HEAD
        app = try await Application(Environment(
=======
        app = try await Application.make(Environment(
>>>>>>> 4f2dcf7d
            name: "testing",
            arguments: ["vapor", "serve", "--bind", "localhost:8123", "--hostname", "1.2.3.4", "--port", "8081", "--unix-socket", "/path/to/socket"]
        ))
        try await checkForError(app)
    }
    
    func testHTTPLargeDecompression_2766() async throws {
        let payload_2766 = "H4sIAAAAAAAAE+VczXIbxxG++ylQPHs2Mz09f7jNbyr+iV0RKwcnOUDkSkaJBBgQlCOp/AbJE/ikYw6uPEFOlN8rvQBJkQAWWtMACDIsFonibu/u9Hzd/X09s3z3Wa93cPT9YPSyPq+n5we9fu8v9Kde793sJx18eTJ+PjiJ44vRtJ40x1E6+Pz66PC4+dOByAVs0pIF7y1DLQuzFjyTdLJXNoES5eDG6OjifDo+jeOT8STObz2/79Xxv92cOB2e1ifDUb3+rPp1PZreOaV39fXu5hOddjqYvKonz4Zv6+Yk8fntY82NDieDo1fD0Ut/NB2+np3zYnByXt8572RwPv16fDx8MayP02A6O+sAOADjgoE4FKIvoS9UBdp+d3DHtB61WYDpc1txzhcs5tNy+OZs/sCc3zk6Gk/nwz24a3U8ePOHY3JI84yThbsdLA36u/Fo/kj5YjI+q//6u28ng5cX9d0TfxicH147qJ5N+HRycdcxF6Ph3y/qhRtjCkGIqFhQMjP0wjEnhWAuJJ3RRF+8vXun+RzNkNFcQd45eD4dTKYrfcj7oPsgK2Pdd8tjbBC08GTeRRm1VgxAKIZJAnO2CIbRZZutKlGFuxcaDU7n9/1qPG5Q0huOpuPe63oyfPHmT/VRPTyb9s4Gk/PZofNzcuGN9Y+fbwqQS27/JB5lH1wfsaKQ7IjHuYWoBMenhkchAnqZDZMOaa551sxbY5mNRmaH3iupN4LHdh8+LTzeI0HOQlXoSmjdEZA3FnwxpT56QKJxJopsWUo5MATCohf0SSoHmhCRjHJrAak7J0hh+5xXiB0TJCfYaYWSaVsIkJIHZl2gi/EgXYBiwegWQH745/CX99MPP40uf+49n1z+9+Ty533AHj8EaJCksNIIXbB324Iv+m3j2OM7xp6nbChL4UxE7qg40zR7SIrFRI8kvE0mlrXYc12wN/ch9oWh+F2M+BbsaaF9cIIzkJrIZBCGBcqPzCslIHrOKWe3YK98/UWP9RpC2OQ9oZzZB+iJQ277yvWVqhwX3dLejYVVW4fezuswZkwGEkOBhn4ky0IsmnFQGAVao3JYCz3slvbIh2ipFJMPF73eAj0rZJBcWea8oeorjWfBasesAeu4jJh8bIFefD388K+6SXqjQe/t5fvjwX5AjwQGOUHxSoPpLEmuLMQiaXz00ANtnHbSMR0KQS/oyCyHwgpVt2JACFFgIxSQhKDsC1FZsSjr/t8pIEWlNH1BZMR0KsO3LcST0yQKUKdA81y0KDTZJhHRiokFgCRs8jlmsxaQgndOhsD7klduif1svg5/XR8Pp4PpcDxqirDdD+BRTCrR55K0R1cxfGOBT645U2Sx3MvEVDSUCSNvinDOTAURsRibzSfEsOmcCdH1OYlhsVh/WnCXFDqIGJiBSJkQhWfeSKKnAVUI3oFAbMHdt5Px0feX79/O6vDhpD452ZMqzF3TEuBYqSUV25b0ri3wCVZhV6IHqnXZmEg0i5KKtdFQ5iPaRVXPyE80BgE6Jr3Gg1Q8KsNVR/ARTYLiJHM8E/i8pTKMRFClj94Ly6O0bcL3y/HF2eX7Bnnn+1JqSUHovsAKeEfud2Mh1JPrtoRks0TDGcdMilclYEE6ooI+BW9V5iRE1qOuI/kjJ8pZ2TBLTa4W1IHNGYqSTBQpGdqYmXMqsJxNKd6QKsq5BXXPCHDHg9GHn3qve2cTmoXhqHf+/eDVxX5AsGk9mT5ABa4j2/togYugffQQRORSJaOISDVNF2c9I2YfmM0YUYpkghEbSXzkREp8HCqExTjefOK73fF7e/H8l//sCfRIgDWNz8otLa21L35weKKLcTF5tN470ruOhIbRjvmcPQkN7ZDUb4xpPd/rKjQEedDQ9wontkAvOuFTjMiS10DSVwfmFFB8SO9M4NIJ0SY0vnn+4adjynxfjY8uzvci5c06ngSkptnnOumM2xZ667jbdZ8Zc3GgEmc5CKTJdTS5JHmZyIqYfDHe6vUdl24pj5xIYs1Q4a2s6So07p/y9gFp8wanahYa5dKQ21spVxbw5NrKhbBlvBTMEnllCE4xp21h3HNVTNQgffrtKxrzdpTtC6iU7dhW/s0rGqfjyfWKRodmyicTlOhL4vmuQrXIye6CABZA0Ja+bq4nV2X8LkhfOaGJShUvMrBkE8WniJoFnkkrKq1FASg5p/0IxIZuyUasg1sMq3aWe2UhFkH06AMxqpgCWss8x8Ao2Wf6ZAKTISEEiYULv4ll7blYRVUBdFT3v2FZO12+f32l7oe9k8t/v9oPmnur7vFuIv/GglduKYE9eroRkkjegGGgA6VaxTWzJRLrzdwHzkFr3MACz8yHyJstFbbrlordLvBcffq4S/J0fFyf/Lmms8ejO2CcPS+N8/RshRy63j12a93l4GxSv6gn9eho9b7M2e+rgPh1u0g10S6IGlkk1cqQkj9zCSKLHG3woIsqHxu/e7GLlG8homd+J2wRwXBL207aaJ1pFncAKsvXV/T2iD4fX0yO6n7v2Uldn/Xim6OT+gGCvCMziFpi8p6oAIhISAmeeZtJQHKKKwXca7++wohOWwhmygxdH3Ql1aKWa2vlaVRBBOKeidOjqUB6RyDJH69M5FnTY/KWMH/WtI/rV5uP4is0Sb2LKC688OQoA5ugDUMsMCe7yosos8xAE/TQUfzJCMS+gj6YSi51Le/BkG9fD1fB6N4MudOO1g3D6aNrdlIUfJYlGofMSJ6pbHJkgQQe4wFTtCgTkZiHhtMudnKrK72glzhbG+Y+Wty3JuytwvAqclABWCGl0eQYgrwshXJMQdQqeQ7rd5B13Tjb7sPNK4xNB+r1s1urdhGoyWpF1Vg0k0AjLyIxa4jfCpWEcNnrjO6hA7VblAlXiU+o8sW8v7QD4dWgx3pvB73TyeDtxcGGEL0NgMwGCzsBSA5BC6JqwSXJMIBgAWJkLlpfnAcTlHwEAGle8GrE9vr+aVdiML8eSXG3qoVxb2LwMHBa4ZotqsXiHG9If5FONTvngNmgsEm3qEA1jSbz0HDaBTHQzXKbtBXHRQS1YW5mAa6Cp/dGjYUiSjCeqg42C+yUY2zmwCISGQYVsxTrF9i77u9t9+Hm2z9l+I+mxfPFs2/+uJ0+z0oIbVEhGlVEBE+354kkstbMkkNYChIK+YmDDg8duR3CTok+QqXkr2MK7UF5dT2xqp9470LQKSA2DqcVrtkinILOoCGx4COnyEKiFFkVoqDRQsMw8FbHZY/hBA1ZF0vTf184SdfMwfImjH2CyfKQtwcTxY0MPmmmUHmCSbMoYINlIheFIYEMST00THayVjnzu6Bsb7tui5pbYMXF4n7GPSYMXReZg9cucMmcNMSUc4jMm4QsYTDKpiRImWxmX1R7SG5+X9RhfVK/GI8u3097570p/RpfbCV8CUZC7kQ9xmKRG52Z9HKmaBxzptm/5lMC5WXz7tbjC9/70P3G7W7Fe6Hro3eVxR5Hbze67xRmqZRhHhMVfOeAefCBZXRBRaNTlutfYu5O99t8uHm6v51AdZXbDbu3ELW3VF2lTzReFwLNCQ0/p5Q10Mds97/NM/MZUMWz6984bO0DLmu2DaF5G+BYHOgWV3MEgSARsZQGZmHRbID3kWUHVkidLZi89+AwzQsKSlbuVzaJ2xL09fXsyl7CvaXfQ8BppWu2ByfpeRRRJOaLoFyjDYlAVwxLJSY0uUTU/qHhtAtSYPogmrc91NLycjvm2iwePSmAFH30pGWLD4R7WagACecYN1Zz75Envpl/89Tuw/0nBdfPrtVOSEEEJSE6y3QOnHJRkiwIyEzwrKVOVpPMeuhA7RhlpuKwQ1LQCc1bAcfCQLuB47Orex8c16+HR0tb9B3GlFNkUhbJUHnK3M2Lv8k0KlxgwDhv1dFkUJ6Zfjka/zD6/SqAffbj/wDIQYgAu1IAAA=="
        
        let jsonPayload = ByteBuffer(base64String: payload_2766)! // Payload from #2766

        app.http.server.configuration.port = 0
        
        // Max out at the smaller payload (.size is of compressed data)
        app.http.server.configuration.requestDecompression = .enabled(limit: .size(200_000))
        app.post("gzip") { $0.body.string ?? "" }
        
        try await app.server.start()
        
        XCTAssertNotNil(app.http.server.shared.localAddress)
        guard let localAddress = app.http.server.shared.localAddress,
              let port = localAddress.port else {
            XCTFail("couldn't get ip/port from \(app.http.server.shared.localAddress.debugDescription)")
            return
        }
        
        // Small payload should just barely get through.
        let res = try await app.client.post("http://localhost:\(port)/gzip") { req in
            req.headers.replaceOrAdd(name: .contentEncoding, value: "gzip")
            req.headers.replaceOrAdd(name: .contentType, value: "application/json")
            req.body = jsonPayload
        }

        if let body = res.body {
            // Validate that we received a valid JSON object
            struct Nothing: Codable {}
            XCTAssertNoThrow(try JSONDecoder().decode(Nothing.self, from: body))
        } else {
            XCTFail("Missing response.body")
        }

        try await app.server.shutdown()
    }
    
    func testConfigureHTTPDecompressionLimit() async throws {
        app.http.server.configuration.port = 0
        
        let smallOrigString = "Hello, world!"
        let smallBody = ByteBuffer(base64String: "H4sIAAAAAAAAE/NIzcnJ11Eozy/KSVEEAObG5usNAAAA")! // "Hello, world!"
        let bigBody = ByteBuffer(base64String: "H4sIAAAAAAAAE/NIzcnJ11HILU3OgBBJmenpqUUK5flFOSkKJRmJeQpJqWn5RamKAICcGhUqAAAA")! // "Hello, much much bigger world than before!"
        
        // Max out at the smaller payload (.size is of uncompressed data)
        app.http.server.configuration.requestDecompression = .enabled(
            limit: .size(smallOrigString.utf8.count)
        )
        app.post("gzip") { $0.body.string ?? "" }
        
        try await app.server.start()

        XCTAssertNotNil(app.http.server.shared.localAddress)
        guard let localAddress = app.http.server.shared.localAddress,
              let port = localAddress.port else {
            XCTFail("couldn't get ip/port from \(app.http.server.shared.localAddress.debugDescription)")
            return
        }
        
        // Small payload should just barely get through.
        let res = try await app.client.post("http://localhost:\(port)/gzip") { req in
            req.headers.replaceOrAdd(name: .contentEncoding, value: "gzip")
            req.body = smallBody
        }
        XCTAssertEqual(res.body?.string, smallOrigString)
        
        // Big payload should be hard-rejected. We can't test for the raw NIOHTTPDecompression.DecompressionError.limit error here because
        // protocol decoding errors are only ever logged and can't be directly caught.
        do {
            _ = try await app.client.post("http://localhost:\(port)/gzip") { req in
                req.headers.replaceOrAdd(name: .contentEncoding, value: "gzip")
                req.body = bigBody
            }
        } catch let error as HTTPClientError {
            XCTAssertEqual(error, HTTPClientError.remoteConnectionClosed)
        } catch {
            XCTFail("\(error)")
        }

        try await app.server.shutdown()
    }
    
    func testHTTP1RequestDecompression() async throws {
        let compressiblePayload = #"{"compressed": ["key": "value", "key": "value", "key": "value", "key": "value", "key": "value", "key": "value", "key": "value", "key": "value", "key": "value", "key": "value", "key": "value", "key": "value", "key": "value", "key": "value", "key": "value", "key": "value", "key": "value", "key": "value", "key": "value", "key": "value", "key": "value", "key": "value", "key": "value", "key": "value", "key": "value", "key": "value", "key": "value", "key": "value", "key": "value", "key": "value", "key": "value", "key": "value", "key": "value", "key": "value", "key": "value", "key": "value", "key": "value", "key": "value", "key": "value", "key": "value", "key": "value", "key": "value", "key": "value", "key": "value", "key": "value", "key": "value", "key": "value", "key": "value", "key": "value", "key": "value", "key": "value", "key": "value", "key": "value", "key": "value", "key": "value", "key": "value", "key": "value", "key": "value", "key": "value", "key": "value", "key": "value", "key": "value", "key": "value", "key": "value", "key": "value", "key": "value", "key": "value", "key": "value", "key": "value", "key": "value", "key": "value", "key": "value", "key": "value", "key": "value", "key": "value", "key": "value", "key": "value", "key": "value", "key": "value", "key": "value", "key": "value", "key": "value", "key": "value", "key": "value", "key": "value", "key": "value", "key": "value", "key": "value", "key": "value", "key": "value", "key": "value", "key": "value", "key": "value", "key": "value", "key": "value", "key": "value", "key": "value", "key": "value", "key": "value", "key": "value"]}"#
        /// To regenerate, copy the above and run `% pbpaste | gzip | base64`. To verify, run `% pbpaste | base64 -d | gzip -d` instead.
        let compressedPayload = ByteBuffer(base64String: "H4sIANRAImYAA6tWSs7PLShKLS5OTVGyUohWyk6tBNJKZYk5palKOgqj/FH+KH+UP8of5RPmx9YCAMfjVAhQBgAA")!
        
        app.http.server.configuration.hostname = "127.0.0.1"
        app.http.server.configuration.port = 0
        
        app.http.server.configuration.supportVersions = [.one]
        app.http.server.configuration.requestDecompression = .disabled
        
        /// Make sure the client doesn't keep the server open by re-using the connection.
        app.http.client.configuration.maximumUsesPerConnection = 1
        
        struct TestResponse: Content {
            var content: ByteBuffer?
            var contentLength: Int
        }
        
        app.on(.POST, "compressed", body: .collect(maxSize: "1mb")) { request async throws in
            let contentLength = request.headers.first(name: .contentLength).flatMap { Int($0) }
            let contents = try await request.body.collect().get()
            return TestResponse(
                content: contents,
                contentLength: contentLength ?? 0
            )
        }
        
        try await app.server.start(address: nil)
        
        XCTAssertNotNil(app.http.server.shared.localAddress)
        guard let localAddress = app.http.server.shared.localAddress,
              let port = localAddress.port else {
            XCTFail("couldn't get ip/port from \(app.http.server.shared.localAddress.debugDescription)")
            return
        }
        
        let unsupportedNoncompressedResponse = try await app.client.post("http://localhost:\(port)/compressed") { request in
            request.body = compressedPayload
        }
        
        if let body = unsupportedNoncompressedResponse.body {
            let decodedResponse = try JSONDecoder().decode(TestResponse.self, from: body)
            XCTAssertEqual(decodedResponse.content, compressedPayload)
            XCTAssertEqual(decodedResponse.contentLength, compressedPayload.readableBytes)
        } else {
            XCTFail("Missing unsupportedNoncompressedResponse.body")
        }
        
        // TODO: The server should probably reject this?
        let unsupportedCompressedResponse = try await app.client.post("http://localhost:\(port)/compressed") { request in
            request.headers.replaceOrAdd(name: .contentEncoding, value: "gzip")
            request.body = compressedPayload
        }
        
        if let body = unsupportedCompressedResponse.body {
            let decodedResponse = try JSONDecoder().decode(TestResponse.self, from: body)
            XCTAssertEqual(decodedResponse.content, compressedPayload)
            XCTAssertEqual(decodedResponse.contentLength, compressedPayload.readableBytes)
        } else {
            XCTFail("Missing unsupportedCompressedResponse.body")
        }
        
        app.http.server.configuration.requestDecompression = .enabled(limit: .size(compressiblePayload.utf8.count))
        
        let supportedUncompressedResponse = try await app.client.post("http://localhost:\(port)/compressed") { request in
            request.body = compressedPayload
        }
        
        if let body = supportedUncompressedResponse.body {
            let decodedResponse = try JSONDecoder().decode(TestResponse.self, from: body)
            XCTAssertEqual(decodedResponse.content, compressedPayload)
            XCTAssertEqual(decodedResponse.contentLength, compressedPayload.readableBytes)
        } else {
            XCTFail("Missing supportedUncompressedResponse.body")
        }
        
        let supportedCompressedResponse = try await app.client.post("http://localhost:\(port)/compressed") { request in
            request.headers.replaceOrAdd(name: .contentEncoding, value: "gzip")
            request.body = compressedPayload
        }
        
        if let body = supportedCompressedResponse.body {
            let decodedResponse = try JSONDecoder().decode(TestResponse.self, from: body)
            XCTAssertEqual(decodedResponse.content, ByteBuffer(string: compressiblePayload))
            XCTAssertEqual(decodedResponse.contentLength, compressedPayload.readableBytes)
        } else {
            XCTFail("Missing supportedCompressedResponse.body")
        }
        
        try await app.server.shutdown()
    }
    
    func testHTTP2RequestDecompression() async throws {
        guard let clientCertPath = Bundle.module.url(forResource: "expired", withExtension: "crt"),
              let clientKeyPath = Bundle.module.url(forResource: "expired", withExtension: "key") else {
            XCTFail("Cannot load expired cert and associated key")
            return
        }
        
        let cert = try NIOSSLCertificate(file: clientCertPath.path, format: .pem)
        let key = try NIOSSLPrivateKey(file: clientKeyPath.path, format: .pem)
        
        let compressiblePayload = #"{"compressed": ["key": "value", "key": "value", "key": "value", "key": "value", "key": "value", "key": "value", "key": "value", "key": "value", "key": "value", "key": "value", "key": "value", "key": "value", "key": "value", "key": "value", "key": "value", "key": "value", "key": "value", "key": "value", "key": "value", "key": "value", "key": "value", "key": "value", "key": "value", "key": "value", "key": "value", "key": "value", "key": "value", "key": "value", "key": "value", "key": "value", "key": "value", "key": "value", "key": "value", "key": "value", "key": "value", "key": "value", "key": "value", "key": "value", "key": "value", "key": "value", "key": "value", "key": "value", "key": "value", "key": "value", "key": "value", "key": "value", "key": "value", "key": "value", "key": "value", "key": "value", "key": "value", "key": "value", "key": "value", "key": "value", "key": "value", "key": "value", "key": "value", "key": "value", "key": "value", "key": "value", "key": "value", "key": "value", "key": "value", "key": "value", "key": "value", "key": "value", "key": "value", "key": "value", "key": "value", "key": "value", "key": "value", "key": "value", "key": "value", "key": "value", "key": "value", "key": "value", "key": "value", "key": "value", "key": "value", "key": "value", "key": "value", "key": "value", "key": "value", "key": "value", "key": "value", "key": "value", "key": "value", "key": "value", "key": "value", "key": "value", "key": "value", "key": "value", "key": "value", "key": "value", "key": "value", "key": "value", "key": "value", "key": "value", "key": "value", "key": "value"]}"#
        /// To regenerate, copy the above and run `% pbpaste | gzip | base64`. To verify, run `% pbpaste | base64 -d | gzip -d` instead.
        let compressedPayload = ByteBuffer(base64String: "H4sIANRAImYAA6tWSs7PLShKLS5OTVGyUohWyk6tBNJKZYk5palKOgqj/FH+KH+UP8of5RPmx9YCAMfjVAhQBgAA")!
        
        app.http.server.configuration.hostname = "127.0.0.1"
        app.http.server.configuration.port = 0
        
        var serverConfig = TLSConfiguration.makeServerConfiguration(certificateChain: [.certificate(cert)], privateKey: .privateKey(key))
        serverConfig.certificateVerification = .noHostnameVerification
        
        app.http.server.configuration.tlsConfiguration = serverConfig
        app.http.server.configuration.customCertificateVerifyCallback = { @Sendable peerCerts, successPromise in
            /// This lies and accepts the above cert, which has actually expired.
            XCTAssertEqual(peerCerts, [cert])
            successPromise.succeed(.certificateVerified)
        }
        app.http.server.configuration.supportVersions = [.two]
        app.http.server.configuration.requestDecompression = .disabled
        
        /// We need to disable verification on the client, because the cert we're using has expired
        var clientConfig = TLSConfiguration.makeClientConfiguration()
        clientConfig.certificateVerification = .none
        clientConfig.certificateChain = [.certificate(cert)]
        clientConfig.privateKey = .privateKey(key)
        app.http.client.configuration.tlsConfiguration = clientConfig
        
        /// Make sure the client doesn't keep the server open by re-using the connection.
        app.http.client.configuration.maximumUsesPerConnection = 1
        
        struct TestResponse: Content {
            var content: ByteBuffer?
            var contentLength: Int
        }
        
        app.post("compressed") { request async throws in
            let contentLength = request.headers.first(name: .contentLength)
            let contents = try await request.body.collect().get()
            return TestResponse(
                content: contents,
                contentLength: contentLength.flatMap { Int($0) } ?? 0
            )
        }
        
        try await app.server.start(address: nil)
        
        XCTAssertNotNil(app.http.server.shared.localAddress)
        guard let localAddress = app.http.server.shared.localAddress,
              let port = localAddress.port else {
            XCTFail("couldn't get ip/port from \(app.http.server.shared.localAddress.debugDescription)")
            return
        }
        
        let unsupportedNoncompressedResponse = try await app.client.post("https://localhost:\(port)/compressed") { request in
            request.body = compressedPayload
        }
        
        if let body = unsupportedNoncompressedResponse.body {
            let decodedResponse = try JSONDecoder().decode(TestResponse.self, from: body)
            XCTAssertEqual(decodedResponse.content, compressedPayload)
            XCTAssertEqual(decodedResponse.contentLength, compressedPayload.readableBytes)
        } else {
            XCTFail("Missing unsupportedNoncompressedResponse.body")
        }
        
        // TODO: The server should probably reject this?
        let unsupportedCompressedResponse = try await app.client.post("https://localhost:\(port)/compressed") { request in
            request.headers.replaceOrAdd(name: .contentEncoding, value: "gzip")
            request.body = compressedPayload
        }
        
        if let body = unsupportedCompressedResponse.body {
            let decodedResponse = try JSONDecoder().decode(TestResponse.self, from: body)
            XCTAssertEqual(decodedResponse.content, compressedPayload)
            XCTAssertEqual(decodedResponse.contentLength, compressedPayload.readableBytes)
        } else {
            XCTFail("Missing unsupportedCompressedResponse.body")
        }
        
        app.http.server.configuration.requestDecompression = .enabled(limit: .size(compressiblePayload.utf8.count))
        
        let supportedUncompressedResponse = try await app.client.post("https://localhost:\(port)/compressed") { request in
            request.body = compressedPayload
        }
        
        if let body = supportedUncompressedResponse.body {
            let decodedResponse = try JSONDecoder().decode(TestResponse.self, from: body)
            XCTAssertEqual(decodedResponse.content, compressedPayload)
            XCTAssertEqual(decodedResponse.contentLength, compressedPayload.readableBytes)
        } else {
            XCTFail("Missing supportedUncompressedResponse.body")
        }
        
        let supportedCompressedResponse = try await app.client.post("https://localhost:\(port)/compressed") { request in
            request.headers.replaceOrAdd(name: .contentEncoding, value: "gzip")
            request.body = compressedPayload
        }
        
        if let body = supportedCompressedResponse.body {
            let decodedResponse = try JSONDecoder().decode(TestResponse.self, from: body)
            XCTAssertEqual(decodedResponse.content, ByteBuffer(string: compressiblePayload))
            XCTAssertEqual(decodedResponse.contentLength, compressedPayload.readableBytes)
        } else {
            XCTFail("Missing supportedCompressedResponse.body")
        }
        
        try await app.server.shutdown()
    }
    
    func testHTTP1ResponseDecompression() async throws {
        let compressiblePayload = #"{"compressed": ["key": "value", "key": "value", "key": "value", "key": "value", "key": "value", "key": "value", "key": "value", "key": "value", "key": "value", "key": "value", "key": "value", "key": "value", "key": "value", "key": "value", "key": "value", "key": "value", "key": "value", "key": "value", "key": "value", "key": "value", "key": "value", "key": "value", "key": "value", "key": "value", "key": "value", "key": "value", "key": "value", "key": "value", "key": "value", "key": "value", "key": "value", "key": "value", "key": "value", "key": "value", "key": "value", "key": "value", "key": "value", "key": "value", "key": "value", "key": "value", "key": "value", "key": "value", "key": "value", "key": "value", "key": "value", "key": "value", "key": "value", "key": "value", "key": "value", "key": "value", "key": "value", "key": "value", "key": "value", "key": "value", "key": "value", "key": "value", "key": "value", "key": "value", "key": "value", "key": "value", "key": "value", "key": "value", "key": "value", "key": "value", "key": "value", "key": "value", "key": "value", "key": "value", "key": "value", "key": "value", "key": "value", "key": "value", "key": "value", "key": "value", "key": "value", "key": "value", "key": "value", "key": "value", "key": "value", "key": "value", "key": "value", "key": "value", "key": "value", "key": "value", "key": "value", "key": "value", "key": "value", "key": "value", "key": "value", "key": "value", "key": "value", "key": "value", "key": "value", "key": "value", "key": "value", "key": "value", "key": "value", "key": "value", "key": "value", "key": "value"]}"#
        
        app.http.server.configuration.hostname = "127.0.0.1"
        app.http.server.configuration.port = 0
        
        app.http.server.configuration.supportVersions = [.one]
        app.http.server.configuration.responseCompression = .disabled
        
        /// Make sure the client doesn't keep the server open by re-using the connection.
        app.http.client.configuration.maximumUsesPerConnection = 1
        app.http.client.configuration.decompression = .enabled(limit: .none)
        
        app.get("compressed") { _ in compressiblePayload }
        
        try await app.server.start(address: nil)
        
        XCTAssertNotNil(app.http.server.shared.localAddress)
        guard let localAddress = app.http.server.shared.localAddress,
              let port = localAddress.port else {
            XCTFail("couldn't get ip/port from \(app.http.server.shared.localAddress.debugDescription)")
            return
        }
        
        let unsupportedNoncompressedResponse = try await app.client.get("http://localhost:\(port)/compressed") { request in
            request.headers.remove(name: .acceptEncoding)
        }
        XCTAssertNotEqual(unsupportedNoncompressedResponse.headers.first(name: .contentEncoding), "gzip")
        XCTAssertEqual(unsupportedNoncompressedResponse.headers.first(name: .contentLength), "\(compressiblePayload.count)")
        XCTAssertEqual(unsupportedNoncompressedResponse.body?.string, compressiblePayload)
        
        let unsupportedCompressedResponse = try await app.client.get("http://localhost:\(port)/compressed") { request in
            request.headers.replaceOrAdd(name: .acceptEncoding, value: "gzip")
        }
        XCTAssertNotEqual(unsupportedCompressedResponse.headers.first(name: .contentEncoding), "gzip")
        XCTAssertEqual(unsupportedCompressedResponse.headers.first(name: .contentLength), "\(compressiblePayload.count)")
        XCTAssertEqual(unsupportedCompressedResponse.body?.string, compressiblePayload)
        
        app.http.server.configuration.responseCompression = .enabled
        
        let supportedUncompressedResponse = try await app.client.get("http://localhost:\(port)/compressed") { request in
            request.headers.remove(name: .acceptEncoding)
        }
        XCTAssertNotEqual(supportedUncompressedResponse.headers.first(name: .contentEncoding), "gzip")
        XCTAssertNotEqual(supportedUncompressedResponse.headers.first(name: .contentLength), "\(compressiblePayload.count)")
        XCTAssertEqual(supportedUncompressedResponse.body?.string, compressiblePayload)
        
        let supportedCompressedResponse = try await app.client.get("http://localhost:\(port)/compressed") { request in
            request.headers.replaceOrAdd(name: .acceptEncoding, value: "gzip")
        }
        XCTAssertEqual(supportedCompressedResponse.headers.first(name: .contentEncoding), "gzip")
        XCTAssertNotEqual(supportedCompressedResponse.headers.first(name: .contentLength), "\(compressiblePayload.count)")
        XCTAssertEqual(supportedCompressedResponse.body?.string, compressiblePayload)
        
        try await app.server.shutdown()
    }
    
    func testHTTP2ResponseDecompression() async throws {
        guard let clientCertPath = Bundle.module.url(forResource: "expired", withExtension: "crt"),
              let clientKeyPath = Bundle.module.url(forResource: "expired", withExtension: "key") else {
            XCTFail("Cannot load expired cert and associated key")
            return
        }
        
        let cert = try NIOSSLCertificate(file: clientCertPath.path, format: .pem)
        let key = try NIOSSLPrivateKey(file: clientKeyPath.path, format: .pem)
        
        let compressiblePayload = #"{"compressed": ["key": "value", "key": "value", "key": "value", "key": "value", "key": "value", "key": "value", "key": "value", "key": "value", "key": "value", "key": "value", "key": "value", "key": "value", "key": "value", "key": "value", "key": "value", "key": "value", "key": "value", "key": "value", "key": "value", "key": "value", "key": "value", "key": "value", "key": "value", "key": "value", "key": "value", "key": "value", "key": "value", "key": "value", "key": "value", "key": "value", "key": "value", "key": "value", "key": "value", "key": "value", "key": "value", "key": "value", "key": "value", "key": "value", "key": "value", "key": "value", "key": "value", "key": "value", "key": "value", "key": "value", "key": "value", "key": "value", "key": "value", "key": "value", "key": "value", "key": "value", "key": "value", "key": "value", "key": "value", "key": "value", "key": "value", "key": "value", "key": "value", "key": "value", "key": "value", "key": "value", "key": "value", "key": "value", "key": "value", "key": "value", "key": "value", "key": "value", "key": "value", "key": "value", "key": "value", "key": "value", "key": "value", "key": "value", "key": "value", "key": "value", "key": "value", "key": "value", "key": "value", "key": "value", "key": "value", "key": "value", "key": "value", "key": "value", "key": "value", "key": "value", "key": "value", "key": "value", "key": "value", "key": "value", "key": "value", "key": "value", "key": "value", "key": "value", "key": "value", "key": "value", "key": "value", "key": "value", "key": "value", "key": "value", "key": "value", "key": "value"]}"#
        
        app.http.server.configuration.hostname = "127.0.0.1"
        app.http.server.configuration.port = 0
        
        var serverConfig = TLSConfiguration.makeServerConfiguration(certificateChain: [.certificate(cert)], privateKey: .privateKey(key))
        serverConfig.certificateVerification = .noHostnameVerification
        
        app.http.server.configuration.tlsConfiguration = serverConfig
        app.http.server.configuration.customCertificateVerifyCallback = { @Sendable peerCerts, successPromise in
            /// This lies and accepts the above cert, which has actually expired.
            XCTAssertEqual(peerCerts, [cert])
            successPromise.succeed(.certificateVerified)
        }
        app.http.server.configuration.supportVersions = [.two]
        app.http.server.configuration.responseCompression = .disabled
        
        /// We need to disable verification on the client, because the cert we're using has expired
        var clientConfig = TLSConfiguration.makeClientConfiguration()
        clientConfig.certificateVerification = .none
        clientConfig.certificateChain = [.certificate(cert)]
        clientConfig.privateKey = .privateKey(key)
        app.http.client.configuration.tlsConfiguration = clientConfig
        
        app.http.client.configuration.decompression = .enabled(limit: .none)
        /// Make sure the client doesn't keep the server open by re-using the connection.
        app.http.client.configuration.maximumUsesPerConnection = 1
        
        app.get("compressed") { _ in compressiblePayload }
        
        try await app.server.start(address: nil)
        
        XCTAssertNotNil(app.http.server.shared.localAddress)
        guard let localAddress = app.http.server.shared.localAddress,
              let port = localAddress.port else {
            XCTFail("couldn't get ip/port from \(app.http.server.shared.localAddress.debugDescription)")
            return
        }
        
        let unsupportedNoncompressedResponse = try await app.client.get("https://localhost:\(port)/compressed") { request in
            request.headers.remove(name: .acceptEncoding)
        }
        XCTAssertNotEqual(unsupportedNoncompressedResponse.headers.first(name: .contentEncoding), "gzip")
        XCTAssertEqual(unsupportedNoncompressedResponse.headers.first(name: .contentLength), "\(compressiblePayload.count)")
        XCTAssertEqual(unsupportedNoncompressedResponse.body?.string, compressiblePayload)
        
        let unsupportedCompressedResponse = try await app.client.get("https://localhost:\(port)/compressed") { request in
            request.headers.replaceOrAdd(name: .acceptEncoding, value: "gzip")
        }
        XCTAssertNotEqual(unsupportedCompressedResponse.headers.first(name: .contentEncoding), "gzip")
        XCTAssertEqual(unsupportedCompressedResponse.headers.first(name: .contentLength), "\(compressiblePayload.count)")
        XCTAssertEqual(unsupportedCompressedResponse.body?.string, compressiblePayload)
        
        app.http.server.configuration.responseCompression = .enabled
        
        let supportedUncompressedResponse = try await app.client.get("https://localhost:\(port)/compressed") { request in
            request.headers.remove(name: .acceptEncoding)
        }
        XCTAssertNotEqual(supportedUncompressedResponse.headers.first(name: .contentEncoding), "gzip")
        XCTAssertNotEqual(supportedUncompressedResponse.headers.first(name: .contentLength), "\(compressiblePayload.count)")
        XCTAssertEqual(supportedUncompressedResponse.body?.string, compressiblePayload)
        
        let supportedCompressedResponse = try await app.client.get("https://localhost:\(port)/compressed") { request in
            request.headers.replaceOrAdd(name: .acceptEncoding, value: "gzip")
        }
        XCTAssertEqual(supportedCompressedResponse.headers.first(name: .contentEncoding), "gzip")
        XCTAssertNotEqual(supportedCompressedResponse.headers.first(name: .contentLength), "\(compressiblePayload.count)")
        XCTAssertEqual(supportedCompressedResponse.body?.string, compressiblePayload)
        
        try await app.server.shutdown()
    }
    
    func testRequestBodyStreamGetsFinalisedEvenIfClientAbandonsConnection() async throws {
        app.http.server.configuration.hostname = "127.0.0.1"
        app.http.server.configuration.port = 0
        
        let numRequests = ManagedAtomic<Int>(0)
        let writersStarted = DispatchSemaphore(value: 0)
        
        app.get() { req  -> EventLoopFuture<Response> in
            numRequests.wrappingIncrement(ordering: .relaxed)
            
            return req.eventLoop.scheduleTask(in: .milliseconds(10)) {
                numRequests.wrappingIncrement(ordering: .relaxed)
                
                return Response(status: .ok, body: .init(stream: { writer in
                    writersStarted.signal()
                    _ = writer.write(.end)
                }))
            }.futureResult
        }
        
        app.environment.arguments = ["serve"]
        await XCTAssertAsyncNoThrow(try await app.startup())

        XCTAssertNotNil(app.http.server.shared.localAddress)
        guard let localAddress = app.http.server.shared.localAddress else {
            XCTFail("couldn't get ip/port from \(app.http.server.shared.localAddress.debugDescription)")
            return
        }
        
        let numberOfClients = 100
        
        for _ in 0 ..< numberOfClients {
            let client = try await ClientBootstrap(group: app.eventLoopGroup)
                .connect(to: localAddress)
                .get()
            try await client.writeAndFlush(ByteBuffer(string: "GET / HTTP/1.1\r\nhost: foo\r\n\r\n"))
            try await client.close()
        }
        
        for clientNumber in 0 ..< numberOfClients {
            XCTAssertEqual(.success, writersStarted.wait(timeout: .now() + 1), "client #\(clientNumber) failed")
        }
        XCTAssertEqual(numberOfClients * 2, numRequests.load(ordering: .relaxed))
    }
    
    func testLiveServer() async throws {
        app.routes.get("ping") { req -> String in
            return "123"
        }
        
        try await app.testable().test(.GET, "/ping") { res in
            XCTAssertEqual(res.status, .ok)
            XCTAssertEqual(res.body.string, "123")
        }
    }
    
    func testCustomServer() async throws {
        app.servers.use(.custom)
        XCTAssertEqual(app.customServer.didStart.withLockedValue({ $0 }), false)
        XCTAssertEqual(app.customServer.didShutdown.withLockedValue({ $0 }), false)
        
        try await app.server.start()
        XCTAssertEqual(app.customServer.didStart.withLockedValue({ $0 }), true)
        XCTAssertEqual(app.customServer.didShutdown.withLockedValue({ $0 }), false)
        
        try await app.server.shutdown()
        XCTAssertEqual(app.customServer.didStart.withLockedValue({ $0 }), true)
        XCTAssertEqual(app.customServer.didShutdown.withLockedValue({ $0 }), true)
    }
    
    func testMultipleChunkBody() async throws {
        let payload = [UInt8].random(count: 1 << 20)
        
        app.on(.POST, "payload", body: .collect(maxSize: "1gb")) { req -> HTTPStatus in
            guard let data = req.body.data else {
                throw Abort(.internalServerError)
            }
            XCTAssertEqual(payload.count, data.readableBytes)
            XCTAssertEqual([UInt8](data.readableBytesView), payload)
            return .ok
        }
        
        var buffer = ByteBufferAllocator().buffer(capacity: payload.count)
        buffer.writeBytes(payload)
        try await app.testable(method: .running(port: 0)).test(.POST, "payload", body: buffer) { res in
            XCTAssertEqual(res.status, .ok)
        }
    }
    
    func testCollectedResponseBodyEnd() async throws {
        app.post("drain") { req in
            for try await _ in req.body {
                // Ignore
            }
            return HTTPStatus.ok
        }
        
        try await app.testable(method: .running(port: 0)).test(.POST, "drain", beforeRequest: { req in
            try req.content.encode(["hello": "world"])
        }, afterResponse: { res in
            XCTAssertEqual(res.status, .ok)
        })
    }
    
    // https://github.com/vapor/vapor/issues/1786
    func testMissingBody() async throws {
        struct User: Content { }
        
        app.get("user") { req -> User in
            return try req.content.decode(User.self)
        }
        
        try await app.testable().test(.GET, "/user") { res in
            XCTAssertEqual(res.status, .unsupportedMediaType)
        }
    }
    
    // https://github.com/vapor/vapor/issues/2245
    func testTooLargePort() async throws {
        app.http.server.configuration.port = .max
        await XCTAssertAsyncThrowsError(try await app.startup())
    }
    
    func testEarlyExitStreamingRequest() async throws {
        app.on(.POST, "upload", body: .stream) { req -> EventLoopFuture<Int> in
            guard req.headers.first(name: "test") != nil else {
                return req.eventLoop.makeFailedFuture(Abort(.badRequest))
            }
            
            let countBox = NIOLockedValueBox<Int>(0)
            let promise = req.eventLoop.makePromise(of: Int.self)
            req.body.drain { part in
                switch part {
                case .buffer(let buffer):
                    countBox.withLockedValue { $0 += buffer.readableBytes }
                case .error(let error):
                    promise.fail(error)
                case .end:
                    promise.succeed(countBox.withLockedValue({ $0 }))
                }
                return req.eventLoop.makeSucceededFuture(())
            }
            return promise.futureResult
        }
        
        var buffer = ByteBufferAllocator().buffer(capacity: 10_000_000)
        buffer.writeString(String(repeating: "a", count: 10_000_000))
        
        try await app.testable(method: .running(port: 0)).test(.POST, "upload", beforeRequest: { req in
            req.body = buffer
        }, afterResponse: { res in
            XCTAssertEqual(res.status, .badRequest)
        }).test(.POST, "upload", beforeRequest: { req in
            req.body = buffer
            req.headers.replaceOrAdd(name: "test", value: "a")
        }, afterResponse: { res in
            XCTAssertEqual(res.status, .ok)
        })
    }
    
    @available(*, deprecated, message: "To avoid deprecation warnings")
    func testEchoServer() async throws {
        final class Context: Sendable {
            let server: NIOLockedValueBox<[String]>
            let client: NIOLockedValueBox<[String]>
            init() {
                self.server = .init([])
                self.client = .init([])
            }
        }
        let context = Context()
        
        app.on(.POST, "echo", body: .stream) { request -> Response in
            Response(body: .init(stream: { writer in
                request.body.drain { body in
                    switch body {
                    case .buffer(let buffer):
                        context.server.withLockedValue { $0.append(buffer.string) }
                        return writer.write(.buffer(buffer))
                    case .error(let error):
                        return writer.write(.error(error))
                    case .end:
                        return writer.write(.end)
                    }
                }
            }))
        }
        
        app.http.server.configuration.port = 0
        app.environment.arguments = ["serve"]
<<<<<<< HEAD
        try await app.startup()

        guard let port = app.http.server.shared.localAddress?.port else {
            XCTFail("Failed to get port")
            return
        }
        
=======
        try app.start()
        
        let port = try XCTUnwrap(app.http.server.shared.localAddress?.port, "Failed to get port")
>>>>>>> 4f2dcf7d
        let request = try HTTPClient.Request(
            url: "http://localhost:\(port)/echo",
            method: .POST,
            headers: [
                "transfer-encoding": "chunked"
            ],
            body: .stream(length: nil, { stream in
                // We set the application to have a single event loop so we can use the same
                // event loop here
                let streamBox = NIOLoopBound(stream, eventLoop: self.app.eventLoopGroup.any())
                return stream.write(.byteBuffer(.init(string: "foo"))).flatMap {
                    streamBox.value.write(.byteBuffer(.init(string: "bar")))
                }.flatMap {
                    streamBox.value.write(.byteBuffer(.init(string: "baz")))
                }
            })
        )
        
        final class ResponseDelegate: HTTPClientResponseDelegate {
            typealias Response = HTTPClient.Response
            
            let context: Context
            init(context: Context) {
                self.context = context
            }
            
            func didReceiveBodyPart(
                task: HTTPClient.Task<HTTPClient.Response>,
                _ buffer: ByteBuffer
            ) -> EventLoopFuture<Void> {
                self.context.client.withLockedValue { $0.append(buffer.string) }
                return task.eventLoop.makeSucceededFuture(())
            }
            
            func didFinishRequest(task: HTTPClient.Task<HTTPClient.Response>) throws -> HTTPClient.Response {
                .init(host: "", status: .ok, version: .init(major: 1, minor: 1), headers: [:], body: nil)
            }
        }
        let response = ResponseDelegate(context: context)
        _ = try await app.http.client.shared.execute(
            request: request,
            delegate: response
        ).get()

        let server = context.server.withLockedValue { $0 }
        let client = context.client.withLockedValue { $0 }
        XCTAssertEqual(server, ["foo", "bar", "baz"])
        XCTAssertEqual(client, ["foo", "bar", "baz"])
    }
    
    func testSkipStreaming() async throws {
        let eventLoopGroup = MultiThreadedEventLoopGroup(numberOfThreads: 1)
<<<<<<< HEAD
        let app = try await Application(.testing, .shared(eventLoopGroup))
=======
        let app = try await Application.make(.testing, .shared(eventLoopGroup))
>>>>>>> 4f2dcf7d
        
        app.on(.POST, "echo", body: .stream) { request in
            "hello, world"
        }
        
        app.http.server.configuration.port = 0
        app.environment.arguments = ["serve"]
        try await app.startup()
<<<<<<< HEAD
        
        guard let port = app.http.server.shared.localAddress?.port else {
            XCTFail("Failed to get port")
            return
        }
=======
>>>>>>> 4f2dcf7d
        
        let port = try XCTUnwrap(app.http.server.shared.localAddress?.port, "Failed to get port")
        let request = try HTTPClient.Request(
            url: "http://localhost:\(port)/echo",
            method: .POST,
            headers: [
                "transfer-encoding": "chunked"
            ],
            body: .stream(length: nil, { stream in
                // We set the application to have a single event loop so we can use the same
                // event loop here
                let streamBox = NIOLoopBound(stream, eventLoop: eventLoopGroup.any())
                return stream.write(.byteBuffer(.init(string: "foo"))).flatMap {
                    streamBox.value.write(.byteBuffer(.init(string: "bar")))
                }.flatMap {
                    streamBox.value.write(.byteBuffer(.init(string: "baz")))
                }
            })
        )
        
        let a = try await app.http.client.shared.execute(request: request).get()
        XCTAssertEqual(a.status, .ok)
        let b = try await app.http.client.shared.execute(request: request).get()
        XCTAssertEqual(b.status, .ok)

<<<<<<< HEAD
        try await app.shutdown()
=======
        try await app.asyncShutdown()
>>>>>>> 4f2dcf7d
    }
    
    func testStartWithValidSocketFile() async throws {
        let socketPath = "/tmp/\(UUID().uuidString).vapor.socket"
        
        app.http.server.configuration.address = .unixDomainSocket(path: socketPath)
        app.environment.arguments = ["serve"]
        await XCTAssertAsyncNoThrow(try await app.startup())
    }
    
    func testStartWithUnsupportedSocketFile() async throws {
        app.http.server.configuration.address = .unixDomainSocket(path: "/tmp")
        
        await XCTAssertAsyncThrowsError(try await app.startup())
    }
    
    func testStartWithInvalidSocketFilePath() async throws {
        app.http.server.configuration.address = .unixDomainSocket(path: "/tmp/nonexistent/vapor.socket")
        
        await XCTAssertAsyncThrowsError(try await app.startup())
    }
    
    func testStartWithDefaultHostnameConfiguration() async throws {
        app.http.server.configuration.address = .hostname(nil, port: nil)
        app.environment.arguments = ["serve"]
        
        await XCTAssertAsyncNoThrow(try await app.startup())
    }

    func testAddressConfigurations() throws {
        var configuration = HTTPServerOld.Configuration()
        XCTAssertEqual(configuration.address, .hostname(HTTPServerOld.Configuration.defaultHostname, port: HTTPServerOld.Configuration.defaultPort))

        configuration = HTTPServerOld.Configuration(hostname: "1.2.3.4", port: 123)
        XCTAssertEqual(configuration.address, .hostname("1.2.3.4", port: 123))
        XCTAssertEqual(configuration.hostname, "1.2.3.4")
        XCTAssertEqual(configuration.port, 123)
        
        configuration = HTTPServerOld.Configuration(address: .hostname("1.2.3.4", port: 123))
        XCTAssertEqual(configuration.address, .hostname("1.2.3.4", port: 123))
        XCTAssertEqual(configuration.hostname, "1.2.3.4")
        XCTAssertEqual(configuration.port, 123)
        
        configuration = HTTPServerOld.Configuration(address: .hostname("1.2.3.4", port: nil))
        XCTAssertEqual(configuration.address, .hostname("1.2.3.4", port: nil))
        XCTAssertEqual(configuration.hostname, "1.2.3.4")
        XCTAssertEqual(configuration.port, HTTPServerOld.Configuration.defaultPort)

        configuration = HTTPServerOld.Configuration(address: .hostname(nil, port: 123))
        XCTAssertEqual(configuration.address, .hostname(nil, port: 123))
        XCTAssertEqual(configuration.hostname, HTTPServerOld.Configuration.defaultHostname)
        XCTAssertEqual(configuration.port, 123)
        
        configuration = HTTPServerOld.Configuration(address: .hostname(nil, port: nil))
        XCTAssertEqual(configuration.address, .hostname(nil, port: nil))
        XCTAssertEqual(configuration.hostname, HTTPServerOld.Configuration.defaultHostname)
        XCTAssertEqual(configuration.port, HTTPServerOld.Configuration.defaultPort)

        configuration = HTTPServerOld.Configuration(address: .unixDomainSocket(path: "/path"))
        XCTAssertEqual(configuration.address, .unixDomainSocket(path: "/path"))
        
        
        // Test mutating a config that was originally a socket path
        configuration = HTTPServerOld.Configuration(address: .unixDomainSocket(path: "/path"))
        XCTAssertEqual(configuration.address, .unixDomainSocket(path: "/path"))
        
        configuration.hostname = "1.2.3.4"
        XCTAssertEqual(configuration.hostname, "1.2.3.4")
        XCTAssertEqual(configuration.port, HTTPServerOld.Configuration.defaultPort)
        XCTAssertEqual(configuration.address, .hostname("1.2.3.4", port: nil))
        
        configuration.address = .unixDomainSocket(path: "/path")
        XCTAssertEqual(configuration.hostname, HTTPServerOld.Configuration.defaultHostname)
        XCTAssertEqual(configuration.port, HTTPServerOld.Configuration.defaultPort)
        XCTAssertEqual(configuration.address, .unixDomainSocket(path: "/path"))
        
        configuration.port = 123
        XCTAssertEqual(configuration.hostname, HTTPServerOld.Configuration.defaultHostname)
        XCTAssertEqual(configuration.port, 123)
        XCTAssertEqual(configuration.address, .hostname(nil, port: 123))
        
        configuration.hostname = "1.2.3.4"
        XCTAssertEqual(configuration.hostname, "1.2.3.4")
        XCTAssertEqual(configuration.port, 123)
        XCTAssertEqual(configuration.address, .hostname("1.2.3.4", port: 123))
        
        configuration.address = .hostname(nil, port: nil)
        XCTAssertEqual(configuration.hostname, HTTPServerOld.Configuration.defaultHostname)
        XCTAssertEqual(configuration.port, HTTPServerOld.Configuration.defaultPort)
        XCTAssertEqual(configuration.address, .hostname(nil, port: nil))
    }
    
    func testQuiesceKeepAliveConnections() async throws {
        app.get("hello") { req in
            "world"
        }
        
        app.http.server.configuration.port = 0
        app.environment.arguments = ["serve"]
<<<<<<< HEAD
        try await app.startup()

        guard let port = app.http.server.shared.localAddress?.port else {
            XCTFail("Failed to get port")
            return
        }
        
=======
        try app.start()
        
        let port = try XCTUnwrap(app.http.server.shared.localAddress?.port, "Failed to get port")
>>>>>>> 4f2dcf7d
        let request = try HTTPClient.Request(
            url: "http://localhost:\(port)/hello",
            method: .GET,
            headers: ["connection": "keep-alive"]
        )
        let a = try await app.http.client.shared.execute(request: request).get()
        XCTAssertEqual(a.headers.connection, .keepAlive)
    }
    
    func testRequestBodyStreamGetsFinalisedEvenIfClientDisappears() async {
        app.http.server.configuration.hostname = "127.0.0.1"
        app.http.server.configuration.port = 0
        
        let serverIsFinalisedPromise = app.eventLoopGroup.any().makePromise(of: Void.self)
        let allDonePromise = app.eventLoopGroup.any().makePromise(of: Void.self)
        
        app.on(.POST, "hello", body: .stream) { req -> Response in
            return Response(body: .init(stream: { writer in
                req.body.drain { stream in
                    switch stream {
                    case .buffer:
                        ()
                    case .end:
                        serverIsFinalisedPromise.succeed(())
                        writer.write(.end, promise: nil)
                    case .error(let error):
                        serverIsFinalisedPromise.fail(error)
                        writer.write(.error(error), promise: nil)
                    }
                    return allDonePromise.futureResult
                }
            }))
        }
        
        app.environment.arguments = ["serve"]
        await XCTAssertAsyncNoThrow(try await app.startup())

        XCTAssertNotNil(app.http.server.shared.localAddress)
        guard let localAddress = app.http.server.shared.localAddress,
              let ip = localAddress.ipAddress,
              let port = localAddress.port else {
            XCTFail("couldn't get ip/port from \(app.http.server.shared.localAddress.debugDescription)")
            return
        }
        
        let tenMB = ByteBuffer(repeating: 0x41, count: 10 * 1024 * 1024)
        XCTAssertThrowsError(try app.http.client.shared.execute(.POST,
                                                                url: "http://\(ip):\(port)/hello",
                                                                body: .byteBuffer(tenMB),
                                                                deadline: .now() + .milliseconds(100)).wait()) { error in
            if let error = error as? HTTPClientError {
                XCTAssert(error == .readTimeout || error == .deadlineExceeded)
            } else {
                XCTFail("unexpected error: \(error)")
            }
        }
        
        allDonePromise.succeed(()) // This unblocks the server
        XCTAssertThrowsError(try serverIsFinalisedPromise.futureResult.wait()) { error in
            XCTAssertEqual(HTTPParserError.invalidEOFState, error as? HTTPParserError)
        }
    }
    
    func testRequestBodyBackpressureWorks() async {
        app.http.server.configuration.hostname = "127.0.0.1"
        app.http.server.configuration.port = 0
        
        let numberOfTimesTheServerGotOfferedBytes = ManagedAtomic<Int>(0)
        let bytesTheServerSaw = ManagedAtomic<Int>(0)
        let bytesTheClientSent = ManagedAtomic<Int>(0)
        let serverSawEnd = ManagedAtomic<Bool>(false)
        let serverSawRequest = ManagedAtomic<Bool>(false)
        let allDonePromise = app.eventLoopGroup.any().makePromise(of: Void.self)
        
        app.on(.POST, "hello", body: .stream) { req -> Response in
            XCTAssertTrue(serverSawRequest.compareExchange(expected: false, desired: true, ordering: .relaxed).exchanged)
            
            return Response(body: .init(stream: { writer in
                req.body.drain { stream in
                    switch stream {
                    case .buffer(let bytes):
                        numberOfTimesTheServerGotOfferedBytes.wrappingIncrement(ordering: .relaxed)
                        bytesTheServerSaw.wrappingIncrement(by: bytes.readableBytes, ordering: .relaxed)
                    case .end:
                        XCTFail("backpressure should prevent us seeing the end of the request.")
                        serverSawEnd.store(true, ordering: .relaxed)
                        writer.write(.end, promise: nil)
                    case .error(let error):
                        writer.write(.error(error), promise: nil)
                    }
                    return allDonePromise.futureResult
                }
            }))
        }
        
        app.environment.arguments = ["serve"]
        await XCTAssertAsyncNoThrow(try await app.startup())

        XCTAssertNotNil(app.http.server.shared.localAddress)
        guard let localAddress = app.http.server.shared.localAddress,
              let ip = localAddress.ipAddress,
              let port = localAddress.port else {
            XCTFail("couldn't get ip/port from \(app.http.server.shared.localAddress.debugDescription)")
            return
        }
        
        final class ResponseDelegate: HTTPClientResponseDelegate {
            typealias Response = Void
            
            private let bytesTheClientSent: ManagedAtomic<Int>
            
            init(bytesTheClientSent: ManagedAtomic<Int>) {
                self.bytesTheClientSent = bytesTheClientSent
            }
            
            func didFinishRequest(task: HTTPClient.Task<Response>) throws -> Response {
                return ()
            }
            
            func didSendRequestPart(task: HTTPClient.Task<Response>, _ part: IOData) {
                self.bytesTheClientSent.wrappingIncrement(by: part.readableBytes, ordering: .relaxed)
            }
        }
        
        let tenMB = ByteBuffer(repeating: 0x41, count: 10 * 1024 * 1024)
        let request = try! HTTPClient.Request(url: "http://\(ip):\(port)/hello",
                                              method: .POST,
                                              headers: [:],
                                              body: .byteBuffer(tenMB))
        let delegate = ResponseDelegate(bytesTheClientSent: bytesTheClientSent)
        XCTAssertThrowsError(try app.http.client.shared.execute(request: request,
                                                                delegate: delegate,
                                                                deadline: .now() + .milliseconds(500)).wait()) { error in
            if let error = error as? HTTPClientError {
                XCTAssert(error == .readTimeout || error == .deadlineExceeded)
            } else {
                XCTFail("unexpected error: \(error)")
            }
        }
        
        XCTAssertEqual(1, numberOfTimesTheServerGotOfferedBytes.load(ordering: .relaxed))
        XCTAssertGreaterThan(tenMB.readableBytes, bytesTheServerSaw.load(ordering: .relaxed))
        XCTAssertGreaterThan(tenMB.readableBytes, bytesTheClientSent.load(ordering: .relaxed))
        XCTAssertEqual(0, bytesTheClientSent.load(ordering: .relaxed)) // We'd only see this if we sent the full 10 MB.
        XCTAssertFalse(serverSawEnd.load(ordering: .relaxed))
        XCTAssertTrue(serverSawRequest.load(ordering: .relaxed))
        
        allDonePromise.succeed(())
    }
    
    func testCanOverrideCertValidation() async throws {
        guard let clientCertPath = Bundle.module.url(forResource: "expired", withExtension: "crt"),
              let clientKeyPath = Bundle.module.url(forResource: "expired", withExtension: "key") else {
            XCTFail("Cannot load expired cert and associated key")
            return
        }
        
        let cert = try NIOSSLCertificate(file: clientCertPath.path, format: .pem)
        let key = try NIOSSLPrivateKey(file: clientKeyPath.path, format: .pem)
                
        app.http.server.configuration.hostname = "127.0.0.1"
        app.http.server.configuration.port = 0
        
        var serverConfig = TLSConfiguration.makeServerConfiguration(certificateChain: [.certificate(cert)], privateKey: .privateKey(key))
        serverConfig.certificateVerification = .noHostnameVerification
        
        app.http.server.configuration.tlsConfiguration = serverConfig
        app.http.server.configuration.customCertificateVerifyCallback = { @Sendable peerCerts, successPromise in
            // This lies and accepts the above cert, which has actually expired.
            XCTAssertEqual(peerCerts, [cert])
            successPromise.succeed(.certificateVerified)
        }
        
        // We need to disable verification on the client, because the cert we're using has expired, and we want to
        // _send_ a client cert.
        var clientConfig = TLSConfiguration.makeClientConfiguration()
        clientConfig.certificateVerification = .none
        clientConfig.certificateChain = [.certificate(cert)]
        clientConfig.privateKey = .privateKey(key)
        app.http.client.configuration.tlsConfiguration = clientConfig
        
        app.environment.arguments = ["serve"]
        
        app.get("hello") { req in
            "world"
        }
        
        try await app.startup()

        XCTAssertNotNil(app.http.server.shared.localAddress)
        guard let localAddress = app.http.server.shared.localAddress,
              let ip = localAddress.ipAddress,
              let port = localAddress.port else {
            XCTFail("couldn't get ip/port from \(app.http.server.shared.localAddress.debugDescription)")
            return
        }
        
        let request = try HTTPClient.Request(
            url: "https://\(ip):\(port)/hello",
            method: .GET
        )
        let a = try await app.http.client.shared.execute(request: request).get()
        XCTAssertEqual(a.body, ByteBuffer(string: "world"))
    }
    
    func testCanChangeConfigurationDynamically() async throws {
        guard let clientCertPath = Bundle.module.url(forResource: "expired", withExtension: "crt"),
              let clientKeyPath = Bundle.module.url(forResource: "expired", withExtension: "key") else {
            XCTFail("Cannot load expired cert and associated key")
            return
        }
        
        let cert = try NIOSSLCertificate(file: clientCertPath.path, format: .pem)
        let key = try NIOSSLPrivateKey(file: clientKeyPath.path, format: .pem)
                
        app.http.server.configuration.hostname = "127.0.0.1"
        app.http.server.configuration.port = 0
        app.http.server.configuration.serverName = "Old"
        
        /// We need to disable verification on the client, because the cert we're using has expired
        var clientConfig = TLSConfiguration.makeClientConfiguration()
        clientConfig.certificateVerification = .none
        clientConfig.certificateChain = [.certificate(cert)]
        clientConfig.privateKey = .privateKey(key)
        app.http.client.configuration.tlsConfiguration = clientConfig
        app.http.client.configuration.maximumUsesPerConnection = 1
        
        app.environment.arguments = ["serve"]
        
        app.get("hello") { req in
            "world"
        }
        
        try await app.startup()

        XCTAssertNotNil(app.http.server.shared.localAddress)
        guard let localAddress = app.http.server.shared.localAddress,
              let ip = localAddress.ipAddress,
              let port = localAddress.port else {
            XCTFail("couldn't get ip/port from \(app.http.server.shared.localAddress.debugDescription)")
            return
        }
        
        /// Make a regular request
        let a = try await app.http.client.shared.execute(
            request: try HTTPClient.Request(
                url: "http://\(ip):\(port)/hello",
                method: .GET
            )
        ).get()
        XCTAssertEqual(a.headers[.server], ["Old"])
        XCTAssertEqual(a.body, ByteBuffer(string: "world"))
        
        /// Configure server name without stopping the server
        app.http.server.configuration.serverName = "New"
        /// Configure TLS without stopping the server
        var serverConfig = TLSConfiguration.makeServerConfiguration(certificateChain: [.certificate(cert)], privateKey: .privateKey(key))
        serverConfig.certificateVerification = .noHostnameVerification
        
        app.http.server.configuration.tlsConfiguration = serverConfig
        app.http.server.configuration.customCertificateVerifyCallback = { @Sendable peerCerts, successPromise in
            /// This lies and accepts the above cert, which has actually expired.
            XCTAssertEqual(peerCerts, [cert])
            successPromise.succeed(.certificateVerified)
        }
        
        /// Make a TLS request this time around
        let b = try await app.http.client.shared.execute(
            request: try HTTPClient.Request(
                url: "https://\(ip):\(port)/hello",
                method: .GET
            )
        ).get()
        XCTAssertEqual(b.headers[.server], ["New"])
        XCTAssertEqual(b.body, ByteBuffer(string: "world"))
        
        /// Non-TLS request should now fail
        XCTAssertThrowsError(try app.http.client.shared.execute(
            request: try HTTPClient.Request(
                url: "http://\(ip):\(port)/hello",
                method: .GET
            )
        ).wait()) { error in
            XCTAssertEqual(error as? HTTPClientError, HTTPClientError.remoteConnectionClosed)
        }
    }
    
    func testConfigurationHasActualPortAfterStart() async throws {
        app.environment.arguments = ["serve"]
        app.http.server.configuration.port = 0
        try await app.startup()

        XCTAssertNotEqual(app.http.server.configuration.port, 0)
        XCTAssertEqual(app.http.server.configuration.port, app.http.server.shared.localAddress?.port)
    }
    
    override class func setUp() {
        XCTAssertTrue(isLoggingConfigured)
    }
}

extension Application.Servers.Provider {
    static var custom: Self {
        .init {
            $0.servers.use { $0.customServer }
        }
    }
}

extension Application {
    struct Key: StorageKey {
        typealias Value = CustomServer
    }
    
    var customServer: CustomServer {
        if let existing = self.storage[Key.self] {
            return existing
        } else {
            let new = CustomServer()
            self.storage[Key.self] = new
            return new
        }
    }
}

final class CustomServer: Server, Sendable {
    let didStart: NIOLockedValueBox<Bool>
    let didShutdown: NIOLockedValueBox<Bool>
    
    init() {
        self.didStart = .init(false)
        self.didShutdown = .init(false)
    }
    
    func start(address: BindAddress?) async throws {
        self.didStart.withLockedValue { $0 = true }
    }
    
    func shutdown() async throws {
        self.didShutdown.withLockedValue { $0 = true }
    }
}

private extension ByteBuffer {
    init?(base64String: String) {
        guard let decoded = Data(base64Encoded: base64String) else { return nil }
        var buffer = ByteBufferAllocator().buffer(capacity: decoded.count)
        buffer.writeBytes(decoded)
        self = buffer
    }
}

func XCTAssertAsyncThrowsError<T>(_ expression: @autoclosure () async throws -> T, _ message: @autoclosure () -> String = "", file: StaticString = #filePath, line: UInt = #line, _ errorHandler: (_ error: Error) -> Void = { _ in }) async {
    do {
        _ = try await expression()
        let customMessage = message()
        if customMessage.isEmpty {
            XCTFail("Asynchronous call did not throw an error.", file: file, line: line)
        } else {
            XCTFail(customMessage, file: file, line: line)
        }
    } catch {
        errorHandler(error)
    }
}<|MERGE_RESOLUTION|>--- conflicted
+++ resolved
@@ -30,11 +30,7 @@
             arguments: ["vapor", "serve", "--port", "8123"]
         )
         
-<<<<<<< HEAD
         let app = try await Application(env)
-=======
-        let app = try await Application.make(env)
->>>>>>> 4f2dcf7d
         
         app.get("foo") { req in
             return "bar"
@@ -44,11 +40,7 @@
         let res = try await app.client.get("http://127.0.0.1:8123/foo")
         XCTAssertEqual(res.body?.string, "bar")
 
-<<<<<<< HEAD
         try await app.shutdown()
-=======
-        try await app.asyncShutdown()
->>>>>>> 4f2dcf7d
     }
     
 
@@ -73,18 +65,10 @@
 
         try await app.shutdown()
     }
-<<<<<<< HEAD
 
     func testIncompatibleStartupOptions() async throws {
         func checkForError(_ app: Application) async throws {
             await XCTAssertAsyncThrowsError(try await app.startup()) { error in
-=======
-    #endif
-    
-    func testIncompatibleStartupOptions() async throws {
-        func checkForError(_ app: Application) async throws {
-            XCTAssertThrowsError(try app.start()) { error in
->>>>>>> 4f2dcf7d
                 XCTAssertNotNil(error as? ServeCommand.Error)
                 guard let serveError = error as? ServeCommand.Error else {
                     XCTFail("\(error) is not a ServeCommandError")
@@ -93,97 +77,58 @@
                 
                 XCTAssertEqual(ServeCommand.Error.incompatibleFlags, serveError)
             }
-<<<<<<< HEAD
             try await app.shutdown()
         }
         
         var app = try await Application(Environment(
-=======
-            try await app.asyncShutdown()
-        }
-        
-        var app = try await Application.make(Environment(
->>>>>>> 4f2dcf7d
             name: "testing",
             arguments: ["vapor", "serve", "--port", "8123", "--unix-socket", "/path/to/socket"]
         ))
         try await checkForError(app)
 
-<<<<<<< HEAD
         app = try await Application(Environment(
-=======
-        app = try await Application.make(Environment(
->>>>>>> 4f2dcf7d
             name: "testing",
             arguments: ["vapor", "serve", "--hostname", "localhost", "--unix-socket", "/path/to/socket"]
         ))
         try await checkForError(app)
 
-<<<<<<< HEAD
         app = try await Application(Environment(
-=======
-        app = try await Application.make(Environment(
->>>>>>> 4f2dcf7d
             name: "testing",
             arguments: ["vapor", "serve", "--bind", "localhost:8123", "--unix-socket", "/path/to/socket"]
         ))
         try await checkForError(app)
 
-<<<<<<< HEAD
         app = try await Application(Environment(
-=======
-        app = try await Application.make(Environment(
->>>>>>> 4f2dcf7d
             name: "testing",
             arguments: ["vapor", "serve", "--bind", "localhost:8123", "--hostname", "1.2.3.4"]
         ))
         try await checkForError(app)
 
-<<<<<<< HEAD
         app = try await Application(Environment(
-=======
-        app = try await Application.make(Environment(
->>>>>>> 4f2dcf7d
             name: "testing",
             arguments: ["vapor", "serve", "--bind", "localhost:8123", "--port", "8081"]
         ))
         try await checkForError(app)
 
-<<<<<<< HEAD
         app = try await Application(Environment(
-=======
-        app = try await Application.make(Environment(
->>>>>>> 4f2dcf7d
             name: "testing",
             arguments: ["vapor", "serve", "--bind", "localhost:8123", "--port", "8081", "--unix-socket", "/path/to/socket"]
         ))
         try await checkForError(app)
 
-<<<<<<< HEAD
         app = try await Application(Environment(
-=======
-        app = try await Application.make(Environment(
->>>>>>> 4f2dcf7d
             name: "testing",
             arguments: ["vapor", "serve", "--bind", "localhost:8123", "--hostname", "1.2.3.4", "--unix-socket", "/path/to/socket"]
         ))
         try await checkForError(app)
 
-<<<<<<< HEAD
         app = try await Application(Environment(
-=======
-        app = try await Application.make(Environment(
->>>>>>> 4f2dcf7d
             name: "testing",
             arguments: ["vapor", "serve", "--hostname", "1.2.3.4", "--port", "8081", "--unix-socket", "/path/to/socket"]
         ))
         try await checkForError(app)
 
-<<<<<<< HEAD
         app = try await Application(Environment(
-=======
-        app = try await Application.make(Environment(
->>>>>>> 4f2dcf7d
             name: "testing",
             arguments: ["vapor", "serve", "--bind", "localhost:8123", "--hostname", "1.2.3.4", "--port", "8081", "--unix-socket", "/path/to/socket"]
         ))
@@ -813,19 +758,9 @@
         
         app.http.server.configuration.port = 0
         app.environment.arguments = ["serve"]
-<<<<<<< HEAD
         try await app.startup()
-
-        guard let port = app.http.server.shared.localAddress?.port else {
-            XCTFail("Failed to get port")
-            return
-        }
-        
-=======
-        try app.start()
         
         let port = try XCTUnwrap(app.http.server.shared.localAddress?.port, "Failed to get port")
->>>>>>> 4f2dcf7d
         let request = try HTTPClient.Request(
             url: "http://localhost:\(port)/echo",
             method: .POST,
@@ -878,11 +813,7 @@
     
     func testSkipStreaming() async throws {
         let eventLoopGroup = MultiThreadedEventLoopGroup(numberOfThreads: 1)
-<<<<<<< HEAD
         let app = try await Application(.testing, .shared(eventLoopGroup))
-=======
-        let app = try await Application.make(.testing, .shared(eventLoopGroup))
->>>>>>> 4f2dcf7d
         
         app.on(.POST, "echo", body: .stream) { request in
             "hello, world"
@@ -891,14 +822,6 @@
         app.http.server.configuration.port = 0
         app.environment.arguments = ["serve"]
         try await app.startup()
-<<<<<<< HEAD
-        
-        guard let port = app.http.server.shared.localAddress?.port else {
-            XCTFail("Failed to get port")
-            return
-        }
-=======
->>>>>>> 4f2dcf7d
         
         let port = try XCTUnwrap(app.http.server.shared.localAddress?.port, "Failed to get port")
         let request = try HTTPClient.Request(
@@ -924,11 +847,7 @@
         let b = try await app.http.client.shared.execute(request: request).get()
         XCTAssertEqual(b.status, .ok)
 
-<<<<<<< HEAD
         try await app.shutdown()
-=======
-        try await app.asyncShutdown()
->>>>>>> 4f2dcf7d
     }
     
     func testStartWithValidSocketFile() async throws {
@@ -1028,19 +947,9 @@
         
         app.http.server.configuration.port = 0
         app.environment.arguments = ["serve"]
-<<<<<<< HEAD
         try await app.startup()
-
-        guard let port = app.http.server.shared.localAddress?.port else {
-            XCTFail("Failed to get port")
-            return
-        }
-        
-=======
-        try app.start()
         
         let port = try XCTUnwrap(app.http.server.shared.localAddress?.port, "Failed to get port")
->>>>>>> 4f2dcf7d
         let request = try HTTPClient.Request(
             url: "http://localhost:\(port)/hello",
             method: .GET,
