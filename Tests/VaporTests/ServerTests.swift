--- conflicted
+++ resolved
@@ -315,7 +315,6 @@
         XCTAssertEqual(b.status, .ok)
     }
 
-<<<<<<< HEAD
     // https://github.com/vapor/vapor/issues/2464
     func testCompressed204() throws {
         let app = Application(.testing)
@@ -335,7 +334,8 @@
         }, afterResponse: { res in
             XCTAssertEqual(res.headers.contentEncoding, nil)
         })
-=======
+    }
+  
     func testQuiesceKeepAliveConnections() throws {
         let app = Application(.testing)
         defer { app.shutdown() }
@@ -355,7 +355,6 @@
         )
         let a = try app.http.client.shared.execute(request: request).wait()
         XCTAssertEqual(a.headers.connection, .keepAlive)
->>>>>>> 7d1e0b16
     }
 
     override class func setUp() {
