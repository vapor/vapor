<<<<<<< HEAD
=======
#if !canImport(Darwin)
#if compiler(>=6.0)
import Dispatch
#else
@preconcurrency import Dispatch
#endif
#endif
>>>>>>> 7aa836b7
import Foundation
import Vapor
import XCTest
import AsyncHTTPClient
import NIOCore
import NIOPosix
import NIOConcurrencyHelpers
import NIOHTTP1
import NIOSSL
import Atomics
import NIOExtras
import NIOHTTPCompression

final class ServerTests: XCTestCase, @unchecked Sendable {
    var app: Application!
    
    override func setUp() async throws {
        let test = Environment(name: "testing", arguments: ["vapor"])
        app = try await Application.make(test)
    }
    
    override func tearDown() async throws {
        try await app.asyncShutdown()
    }
    
    func testPortOverride() throws {
        let env = Environment(
            name: "testing",
            arguments: ["vapor", "serve", "--port", "8123"]
        )
        
        let app = Application(env)
        defer { app.shutdown() }
        
        app.get("foo") { req in
            return "bar"
        }
        try app.start()
        
        let res = try app.client.get("http://127.0.0.1:8123/foo").wait()
        XCTAssertEqual(res.body?.string, "bar")
    }
    
    // `httpUnixDomainSocket` is currently broken in 6.0
    #if compiler(<6.0)
    func testSocketPathOverride() throws {
        let socketPath = "/tmp/\(UUID().uuidString).vapor.socket"
        
        let env = Environment(
            name: "testing",
            arguments: ["vapor", "serve", "--unix-socket", socketPath]
        )
        
        let app = Application(env)
        defer { app.shutdown() }
        
        app.get("foo") { _ in "bar" }
        try app.start()
        
        let res = try app.client.get(.init(scheme: .httpUnixDomainSocket, host: socketPath, path: "/foo")) { $0.timeout = .milliseconds(500) }.wait()
        XCTAssertEqual(res.body?.string, "bar")
        
        // no server should be bound to the port despite one being set on the configuration.
        XCTAssertThrowsError(try app.client.get("http://127.0.0.1:8080/foo") { $0.timeout = .milliseconds(500) }.wait())
    }
    #endif
    
    func testIncompatibleStartupOptions() throws {
        func checkForError(_ app: Application) {
            XCTAssertThrowsError(try app.start()) { error in
                XCTAssertNotNil(error as? ServeCommand.Error)
                guard let serveError = error as? ServeCommand.Error else {
                    XCTFail("\(error) is not a ServeCommandError")
                    return
                }
                
                XCTAssertEqual(ServeCommand.Error.incompatibleFlags, serveError)
            }
            app.shutdown()
        }
        
        var app = Application(Environment(
            name: "testing",
            arguments: ["vapor", "serve", "--port", "8123", "--unix-socket", "/path/to/socket"]
        ))
        checkForError(app)
        
        app = Application(Environment(
            name: "testing",
            arguments: ["vapor", "serve", "--hostname", "localhost", "--unix-socket", "/path/to/socket"]
        ))
        checkForError(app)
        
        app = Application(Environment(
            name: "testing",
            arguments: ["vapor", "serve", "--bind", "localhost:8123", "--unix-socket", "/path/to/socket"]
        ))
        checkForError(app)
        
        app = Application(Environment(
            name: "testing",
            arguments: ["vapor", "serve", "--bind", "localhost:8123", "--hostname", "1.2.3.4"]
        ))
        checkForError(app)
        
        app = Application(Environment(
            name: "testing",
            arguments: ["vapor", "serve", "--bind", "localhost:8123", "--port", "8081"]
        ))
        checkForError(app)
        
        app = Application(Environment(
            name: "testing",
            arguments: ["vapor", "serve", "--bind", "localhost:8123", "--port", "8081", "--unix-socket", "/path/to/socket"]
        ))
        checkForError(app)
        
        app = Application(Environment(
            name: "testing",
            arguments: ["vapor", "serve", "--bind", "localhost:8123", "--hostname", "1.2.3.4", "--unix-socket", "/path/to/socket"]
        ))
        checkForError(app)
        
        app = Application(Environment(
            name: "testing",
            arguments: ["vapor", "serve", "--hostname", "1.2.3.4", "--port", "8081", "--unix-socket", "/path/to/socket"]
        ))
        checkForError(app)
        
        app = Application(Environment(
            name: "testing",
            arguments: ["vapor", "serve", "--bind", "localhost:8123", "--hostname", "1.2.3.4", "--port", "8081", "--unix-socket", "/path/to/socket"]
        ))
        checkForError(app)
    }
    
    @available(*, deprecated)
    func testDeprecatedServerStartMethods() throws {
        /// TODO: This test may be removed in the next major version
        class OldServer: Server, @unchecked Sendable {
            var onShutdown: EventLoopFuture<Void> {
                preconditionFailure("We should never get here.")
            }
            func shutdown() { }
            
            var hostname:String? = ""
            var port:Int? = 0
            // only implements the old requirement
            func start(hostname: String?, port: Int?) throws {
                self.hostname = hostname
                self.port = port
            }
        }
        
        // Ensure we always start with something other than what we expect when calling start
        var oldServer = OldServer()
        XCTAssertNotNil(oldServer.hostname)
        XCTAssertNotNil(oldServer.port)
        
        // start() should set the hostname and port to nil
        oldServer = OldServer()
        try oldServer.start()
        XCTAssertNil(oldServer.hostname)
        XCTAssertNil(oldServer.port)
        
        // start(hostname: ..., port: ...) should set the hostname and port appropriately
        oldServer = OldServer()
        try oldServer.start(hostname: "1.2.3.4", port: 123)
        XCTAssertEqual(oldServer.hostname, "1.2.3.4")
        XCTAssertEqual(oldServer.port, 123)
        
        // start(address: .hostname(..., port: ...)) should set the hostname and port appropriately
        oldServer = OldServer()
        try oldServer.start(address: .hostname("localhost", port: 8081))
        XCTAssertEqual(oldServer.hostname, "localhost")
        XCTAssertEqual(oldServer.port, 8081)
        
        // start(address: .unixDomainSocket(path: ...)) should throw
        oldServer = OldServer()
        XCTAssertThrowsError(try oldServer.start(address: .unixDomainSocket(path: "/path")))
        
        class NewServer: Server, @unchecked Sendable {
            var onShutdown: EventLoopFuture<Void> {
                preconditionFailure("We should never get here.")
            }
            func shutdown() { }
            
            var hostname: String? = ""
            var port: Int? = 0
            var socketPath: String? = ""
            
            func start(address: BindAddress?) throws {
                switch address {
                case .none:
                    self.hostname = nil
                    self.port = nil
                    self.socketPath = nil
                case .hostname(let hostname, let port):
                    self.hostname = hostname
                    self.port = port
                    self.socketPath = nil
                case .unixDomainSocket(let path):
                    self.hostname = nil
                    self.port = nil
                    self.socketPath = path
                }
            }
        }
        
        // Ensure we always start with something other than what we expect when calling start
        var newServer = NewServer()
        XCTAssertNotNil(newServer.hostname)
        XCTAssertNotNil(newServer.port)
        XCTAssertNotNil(newServer.socketPath)
        
        // start() should set the hostname and port to nil
        newServer = NewServer()
        try newServer.start()
        XCTAssertNil(newServer.hostname)
        XCTAssertNil(newServer.port)
        XCTAssertNil(newServer.socketPath)
        
        // start(hostname: ..., port: ...) should set the hostname and port appropriately
        newServer = NewServer()
        try newServer.start(hostname: "1.2.3.4", port: 123)
        XCTAssertEqual(newServer.hostname, "1.2.3.4")
        XCTAssertEqual(newServer.port, 123)
        XCTAssertNil(newServer.socketPath)
        
        // start(address: .hostname(..., port: ...)) should set the hostname and port appropriately
        newServer = NewServer()
        try newServer.start(address: .hostname("localhost", port: 8082))
        XCTAssertEqual(newServer.hostname, "localhost")
        XCTAssertEqual(newServer.port, 8082)
        XCTAssertNil(newServer.socketPath)
        
        // start(address: .unixDomainSocket(path: ...)) should throw
        newServer = NewServer()
        try newServer.start(address: .unixDomainSocket(path: "/path"))
        XCTAssertNil(newServer.hostname)
        XCTAssertNil(newServer.port)
        XCTAssertEqual(newServer.socketPath, "/path")
    }
    
    func testHTTPLargeDecompression_2766() throws {
        let payload_2766 = "H4sIAAAAAAAAE+VczXIbxxG++ylQPHs2Mz09f7jNbyr+iV0RKwcnOUDkSkaJBBgQlCOp/AbJE/ikYw6uPEFOlN8rvQBJkQAWWtMACDIsFonibu/u9Hzd/X09s3z3Wa93cPT9YPSyPq+n5we9fu8v9Kde793sJx18eTJ+PjiJ44vRtJ40x1E6+Pz66PC4+dOByAVs0pIF7y1DLQuzFjyTdLJXNoES5eDG6OjifDo+jeOT8STObz2/79Xxv92cOB2e1ifDUb3+rPp1PZreOaV39fXu5hOddjqYvKonz4Zv6+Yk8fntY82NDieDo1fD0Ut/NB2+np3zYnByXt8572RwPv16fDx8MayP02A6O+sAOADjgoE4FKIvoS9UBdp+d3DHtB61WYDpc1txzhcs5tNy+OZs/sCc3zk6Gk/nwz24a3U8ePOHY3JI84yThbsdLA36u/Fo/kj5YjI+q//6u28ng5cX9d0TfxicH147qJ5N+HRycdcxF6Ph3y/qhRtjCkGIqFhQMjP0wjEnhWAuJJ3RRF+8vXun+RzNkNFcQd45eD4dTKYrfcj7oPsgK2Pdd8tjbBC08GTeRRm1VgxAKIZJAnO2CIbRZZutKlGFuxcaDU7n9/1qPG5Q0huOpuPe63oyfPHmT/VRPTyb9s4Gk/PZofNzcuGN9Y+fbwqQS27/JB5lH1wfsaKQ7IjHuYWoBMenhkchAnqZDZMOaa551sxbY5mNRmaH3iupN4LHdh8+LTzeI0HOQlXoSmjdEZA3FnwxpT56QKJxJopsWUo5MATCohf0SSoHmhCRjHJrAak7J0hh+5xXiB0TJCfYaYWSaVsIkJIHZl2gi/EgXYBiwegWQH745/CX99MPP40uf+49n1z+9+Ty533AHj8EaJCksNIIXbB324Iv+m3j2OM7xp6nbChL4UxE7qg40zR7SIrFRI8kvE0mlrXYc12wN/ch9oWh+F2M+BbsaaF9cIIzkJrIZBCGBcqPzCslIHrOKWe3YK98/UWP9RpC2OQ9oZzZB+iJQ277yvWVqhwX3dLejYVVW4fezuswZkwGEkOBhn4ky0IsmnFQGAVao3JYCz3slvbIh2ipFJMPF73eAj0rZJBcWea8oeorjWfBasesAeu4jJh8bIFefD388K+6SXqjQe/t5fvjwX5AjwQGOUHxSoPpLEmuLMQiaXz00ANtnHbSMR0KQS/oyCyHwgpVt2JACFFgIxSQhKDsC1FZsSjr/t8pIEWlNH1BZMR0KsO3LcST0yQKUKdA81y0KDTZJhHRiokFgCRs8jlmsxaQgndOhsD7klduif1svg5/XR8Pp4PpcDxqirDdD+BRTCrR55K0R1cxfGOBT645U2Sx3MvEVDSUCSNvinDOTAURsRibzSfEsOmcCdH1OYlhsVh/WnCXFDqIGJiBSJkQhWfeSKKnAVUI3oFAbMHdt5Px0feX79/O6vDhpD452ZMqzF3TEuBYqSUV25b0ri3wCVZhV6IHqnXZmEg0i5KKtdFQ5iPaRVXPyE80BgE6Jr3Gg1Q8KsNVR/ARTYLiJHM8E/i8pTKMRFClj94Ly6O0bcL3y/HF2eX7Bnnn+1JqSUHovsAKeEfud2Mh1JPrtoRks0TDGcdMilclYEE6ooI+BW9V5iRE1qOuI/kjJ8pZ2TBLTa4W1IHNGYqSTBQpGdqYmXMqsJxNKd6QKsq5BXXPCHDHg9GHn3qve2cTmoXhqHf+/eDVxX5AsGk9mT5ABa4j2/togYugffQQRORSJaOISDVNF2c9I2YfmM0YUYpkghEbSXzkREp8HCqExTjefOK73fF7e/H8l//sCfRIgDWNz8otLa21L35weKKLcTF5tN470ruOhIbRjvmcPQkN7ZDUb4xpPd/rKjQEedDQ9wontkAvOuFTjMiS10DSVwfmFFB8SO9M4NIJ0SY0vnn+4adjynxfjY8uzvci5c06ngSkptnnOumM2xZ667jbdZ8Zc3GgEmc5CKTJdTS5JHmZyIqYfDHe6vUdl24pj5xIYs1Q4a2s6So07p/y9gFp8wanahYa5dKQ21spVxbw5NrKhbBlvBTMEnllCE4xp21h3HNVTNQgffrtKxrzdpTtC6iU7dhW/s0rGqfjyfWKRodmyicTlOhL4vmuQrXIye6CABZA0Ja+bq4nV2X8LkhfOaGJShUvMrBkE8WniJoFnkkrKq1FASg5p/0IxIZuyUasg1sMq3aWe2UhFkH06AMxqpgCWss8x8Ao2Wf6ZAKTISEEiYULv4ll7blYRVUBdFT3v2FZO12+f32l7oe9k8t/v9oPmnur7vFuIv/GglduKYE9eroRkkjegGGgA6VaxTWzJRLrzdwHzkFr3MACz8yHyJstFbbrlordLvBcffq4S/J0fFyf/Lmms8ejO2CcPS+N8/RshRy63j12a93l4GxSv6gn9eho9b7M2e+rgPh1u0g10S6IGlkk1cqQkj9zCSKLHG3woIsqHxu/e7GLlG8homd+J2wRwXBL207aaJ1pFncAKsvXV/T2iD4fX0yO6n7v2Uldn/Xim6OT+gGCvCMziFpi8p6oAIhISAmeeZtJQHKKKwXca7++wohOWwhmygxdH3Ql1aKWa2vlaVRBBOKeidOjqUB6RyDJH69M5FnTY/KWMH/WtI/rV5uP4is0Sb2LKC688OQoA5ugDUMsMCe7yosos8xAE/TQUfzJCMS+gj6YSi51Le/BkG9fD1fB6N4MudOO1g3D6aNrdlIUfJYlGofMSJ6pbHJkgQQe4wFTtCgTkZiHhtMudnKrK72glzhbG+Y+Wty3JuytwvAqclABWCGl0eQYgrwshXJMQdQqeQ7rd5B13Tjb7sPNK4xNB+r1s1urdhGoyWpF1Vg0k0AjLyIxa4jfCpWEcNnrjO6hA7VblAlXiU+o8sW8v7QD4dWgx3pvB73TyeDtxcGGEL0NgMwGCzsBSA5BC6JqwSXJMIBgAWJkLlpfnAcTlHwEAGle8GrE9vr+aVdiML8eSXG3qoVxb2LwMHBa4ZotqsXiHG9If5FONTvngNmgsEm3qEA1jSbz0HDaBTHQzXKbtBXHRQS1YW5mAa6Cp/dGjYUiSjCeqg42C+yUY2zmwCISGQYVsxTrF9i77u9t9+Hm2z9l+I+mxfPFs2/+uJ0+z0oIbVEhGlVEBE+354kkstbMkkNYChIK+YmDDg8duR3CTok+QqXkr2MK7UF5dT2xqp9470LQKSA2DqcVrtkinILOoCGx4COnyEKiFFkVoqDRQsMw8FbHZY/hBA1ZF0vTf184SdfMwfImjH2CyfKQtwcTxY0MPmmmUHmCSbMoYINlIheFIYEMST00THayVjnzu6Bsb7tui5pbYMXF4n7GPSYMXReZg9cucMmcNMSUc4jMm4QsYTDKpiRImWxmX1R7SG5+X9RhfVK/GI8u3097570p/RpfbCV8CUZC7kQ9xmKRG52Z9HKmaBxzptm/5lMC5WXz7tbjC9/70P3G7W7Fe6Hro3eVxR5Hbze67xRmqZRhHhMVfOeAefCBZXRBRaNTlutfYu5O99t8uHm6v51AdZXbDbu3ELW3VF2lTzReFwLNCQ0/p5Q10Mds97/NM/MZUMWz6984bO0DLmu2DaF5G+BYHOgWV3MEgSARsZQGZmHRbID3kWUHVkidLZi89+AwzQsKSlbuVzaJ2xL09fXsyl7CvaXfQ8BppWu2ByfpeRRRJOaLoFyjDYlAVwxLJSY0uUTU/qHhtAtSYPogmrc91NLycjvm2iwePSmAFH30pGWLD4R7WagACecYN1Zz75Envpl/89Tuw/0nBdfPrtVOSEEEJSE6y3QOnHJRkiwIyEzwrKVOVpPMeuhA7RhlpuKwQ1LQCc1bAcfCQLuB47Orex8c16+HR0tb9B3GlFNkUhbJUHnK3M2Lv8k0KlxgwDhv1dFkUJ6Zfjka/zD6/SqAffbj/wDIQYgAu1IAAA=="
        
        let jsonPayload = ByteBuffer(base64String: payload_2766)! // Payload from #2766

        app.http.server.configuration.port = 0
        
        // Max out at the smaller payload (.size is of compressed data)
        app.http.server.configuration.requestDecompression = .enabled(limit: .size(200_000))
        app.post("gzip") { $0.body.string ?? "" }
        
        try app.server.start()
        defer { app.server.shutdown() }
        
        XCTAssertNotNil(app.http.server.shared.localAddress)
        guard let localAddress = app.http.server.shared.localAddress,
              let port = localAddress.port else {
            XCTFail("couldn't get ip/port from \(app.http.server.shared.localAddress.debugDescription)")
            return
        }
        
        // Small payload should just barely get through.
        let res = try app.client.post("http://localhost:\(port)/gzip") { req in
            req.headers.replaceOrAdd(name: .contentEncoding, value: "gzip")
            req.headers.replaceOrAdd(name: .contentType, value: "application/json")
            req.body = jsonPayload
        }.wait()
        
        if let body = res.body {
            // Validate that we received a valid JSON object
            struct Nothing: Codable {}
            XCTAssertNoThrow(try JSONDecoder().decode(Nothing.self, from: body))
        } else {
            XCTFail("Missing response.body")
        }
    }
    
    func testConfigureHTTPDecompressionLimit() throws {
        app.http.server.configuration.port = 0
        
        let smallOrigString = "Hello, world!"
        let smallBody = ByteBuffer(base64String: "H4sIAAAAAAAAE/NIzcnJ11Eozy/KSVEEAObG5usNAAAA")! // "Hello, world!"
        let bigBody = ByteBuffer(base64String: "H4sIAAAAAAAAE/NIzcnJ11HILU3OgBBJmenpqUUK5flFOSkKJRmJeQpJqWn5RamKAICcGhUqAAAA")! // "Hello, much much bigger world than before!"
        
        // Max out at the smaller payload (.size is of uncompressed data)
        app.http.server.configuration.requestDecompression = .enabled(
            limit: .size(smallOrigString.utf8.count)
        )
        app.post("gzip") { $0.body.string ?? "" }
        
        try app.server.start()
        defer { app.server.shutdown() }
        
        XCTAssertNotNil(app.http.server.shared.localAddress)
        guard let localAddress = app.http.server.shared.localAddress,
              let port = localAddress.port else {
            XCTFail("couldn't get ip/port from \(app.http.server.shared.localAddress.debugDescription)")
            return
        }
        
        // Small payload should just barely get through.
        let res = try app.client.post("http://localhost:\(port)/gzip") { req in
            req.headers.replaceOrAdd(name: .contentEncoding, value: "gzip")
            req.body = smallBody
        }.wait()
        XCTAssertEqual(res.body?.string, smallOrigString)
        
        // Big payload should be hard-rejected. We can't test for the raw NIOHTTPDecompression.DecompressionError.limit error here because
        // protocol decoding errors are only ever logged and can't be directly caught.
        do {
            _ = try app.client.post("http://localhost:\(port)/gzip") { req in
                req.headers.replaceOrAdd(name: .contentEncoding, value: "gzip")
                req.body = bigBody
            }.wait()
        } catch let error as HTTPClientError {
            XCTAssertEqual(error, HTTPClientError.remoteConnectionClosed)
        } catch {
            XCTFail("\(error)")
        }
    }
    
    func testHTTP1RequestDecompression() async throws {
        let compressiblePayload = #"{"compressed": ["key": "value", "key": "value", "key": "value", "key": "value", "key": "value", "key": "value", "key": "value", "key": "value", "key": "value", "key": "value", "key": "value", "key": "value", "key": "value", "key": "value", "key": "value", "key": "value", "key": "value", "key": "value", "key": "value", "key": "value", "key": "value", "key": "value", "key": "value", "key": "value", "key": "value", "key": "value", "key": "value", "key": "value", "key": "value", "key": "value", "key": "value", "key": "value", "key": "value", "key": "value", "key": "value", "key": "value", "key": "value", "key": "value", "key": "value", "key": "value", "key": "value", "key": "value", "key": "value", "key": "value", "key": "value", "key": "value", "key": "value", "key": "value", "key": "value", "key": "value", "key": "value", "key": "value", "key": "value", "key": "value", "key": "value", "key": "value", "key": "value", "key": "value", "key": "value", "key": "value", "key": "value", "key": "value", "key": "value", "key": "value", "key": "value", "key": "value", "key": "value", "key": "value", "key": "value", "key": "value", "key": "value", "key": "value", "key": "value", "key": "value", "key": "value", "key": "value", "key": "value", "key": "value", "key": "value", "key": "value", "key": "value", "key": "value", "key": "value", "key": "value", "key": "value", "key": "value", "key": "value", "key": "value", "key": "value", "key": "value", "key": "value", "key": "value", "key": "value", "key": "value", "key": "value", "key": "value", "key": "value", "key": "value", "key": "value", "key": "value"]}"#
        /// To regenerate, copy the above and run `% pbpaste | gzip | base64`. To verify, run `% pbpaste | base64 -d | gzip -d` instead.
        let compressedPayload = ByteBuffer(base64String: "H4sIANRAImYAA6tWSs7PLShKLS5OTVGyUohWyk6tBNJKZYk5palKOgqj/FH+KH+UP8of5RPmx9YCAMfjVAhQBgAA")!
        
        app.http.server.configuration.hostname = "127.0.0.1"
        app.http.server.configuration.port = 0
        
        app.http.server.configuration.supportVersions = [.one]
        app.http.server.configuration.requestDecompression = .disabled
        
        /// Make sure the client doesn't keep the server open by re-using the connection.
        app.http.client.configuration.maximumUsesPerConnection = 1
        
        struct TestResponse: Content {
            var content: ByteBuffer?
            var contentLength: Int
        }
        
        app.on(.POST, "compressed", body: .collect(maxSize: "1mb")) { request async throws in
            let contentLength = request.headers.first(name: .contentLength).flatMap { Int($0) }
            let contents = try await request.body.collect().get()
            return TestResponse(
                content: contents,
                contentLength: contentLength ?? 0
            )
        }
        
        try await app.server.start(address: nil)
        
        XCTAssertNotNil(app.http.server.shared.localAddress)
        guard let localAddress = app.http.server.shared.localAddress,
              let port = localAddress.port else {
            XCTFail("couldn't get ip/port from \(app.http.server.shared.localAddress.debugDescription)")
            return
        }
        
        let unsupportedNoncompressedResponse = try await app.client.post("http://localhost:\(port)/compressed") { request in
            request.body = compressedPayload
        }
        
        if let body = unsupportedNoncompressedResponse.body {
            let decodedResponse = try JSONDecoder().decode(TestResponse.self, from: body)
            XCTAssertEqual(decodedResponse.content, compressedPayload)
            XCTAssertEqual(decodedResponse.contentLength, compressedPayload.readableBytes)
        } else {
            XCTFail("Missing unsupportedNoncompressedResponse.body")
        }
        
        // TODO: The server should probably reject this?
        let unsupportedCompressedResponse = try await app.client.post("http://localhost:\(port)/compressed") { request in
            request.headers.replaceOrAdd(name: .contentEncoding, value: "gzip")
            request.body = compressedPayload
        }
        
        if let body = unsupportedCompressedResponse.body {
            let decodedResponse = try JSONDecoder().decode(TestResponse.self, from: body)
            XCTAssertEqual(decodedResponse.content, compressedPayload)
            XCTAssertEqual(decodedResponse.contentLength, compressedPayload.readableBytes)
        } else {
            XCTFail("Missing unsupportedCompressedResponse.body")
        }
        
        app.http.server.configuration.requestDecompression = .enabled(limit: .size(compressiblePayload.utf8.count))
        
        let supportedUncompressedResponse = try await app.client.post("http://localhost:\(port)/compressed") { request in
            request.body = compressedPayload
        }
        
        if let body = supportedUncompressedResponse.body {
            let decodedResponse = try JSONDecoder().decode(TestResponse.self, from: body)
            XCTAssertEqual(decodedResponse.content, compressedPayload)
            XCTAssertEqual(decodedResponse.contentLength, compressedPayload.readableBytes)
        } else {
            XCTFail("Missing supportedUncompressedResponse.body")
        }
        
        let supportedCompressedResponse = try await app.client.post("http://localhost:\(port)/compressed") { request in
            request.headers.replaceOrAdd(name: .contentEncoding, value: "gzip")
            request.body = compressedPayload
        }
        
        if let body = supportedCompressedResponse.body {
            let decodedResponse = try JSONDecoder().decode(TestResponse.self, from: body)
            XCTAssertEqual(decodedResponse.content, ByteBuffer(string: compressiblePayload))
            XCTAssertEqual(decodedResponse.contentLength, compressedPayload.readableBytes)
        } else {
            XCTFail("Missing supportedCompressedResponse.body")
        }
        
        await app.server.shutdown()
    }
    
    func testHTTP2RequestDecompression() async throws {
        guard let clientCertPath = Bundle.module.url(forResource: "expired", withExtension: "crt"),
              let clientKeyPath = Bundle.module.url(forResource: "expired", withExtension: "key") else {
            XCTFail("Cannot load expired cert and associated key")
            return
        }
        
        let cert = try NIOSSLCertificate(file: clientCertPath.path, format: .pem)
        let key = try NIOSSLPrivateKey(file: clientKeyPath.path, format: .pem)
        
        let compressiblePayload = #"{"compressed": ["key": "value", "key": "value", "key": "value", "key": "value", "key": "value", "key": "value", "key": "value", "key": "value", "key": "value", "key": "value", "key": "value", "key": "value", "key": "value", "key": "value", "key": "value", "key": "value", "key": "value", "key": "value", "key": "value", "key": "value", "key": "value", "key": "value", "key": "value", "key": "value", "key": "value", "key": "value", "key": "value", "key": "value", "key": "value", "key": "value", "key": "value", "key": "value", "key": "value", "key": "value", "key": "value", "key": "value", "key": "value", "key": "value", "key": "value", "key": "value", "key": "value", "key": "value", "key": "value", "key": "value", "key": "value", "key": "value", "key": "value", "key": "value", "key": "value", "key": "value", "key": "value", "key": "value", "key": "value", "key": "value", "key": "value", "key": "value", "key": "value", "key": "value", "key": "value", "key": "value", "key": "value", "key": "value", "key": "value", "key": "value", "key": "value", "key": "value", "key": "value", "key": "value", "key": "value", "key": "value", "key": "value", "key": "value", "key": "value", "key": "value", "key": "value", "key": "value", "key": "value", "key": "value", "key": "value", "key": "value", "key": "value", "key": "value", "key": "value", "key": "value", "key": "value", "key": "value", "key": "value", "key": "value", "key": "value", "key": "value", "key": "value", "key": "value", "key": "value", "key": "value", "key": "value", "key": "value", "key": "value", "key": "value", "key": "value", "key": "value"]}"#
        /// To regenerate, copy the above and run `% pbpaste | gzip | base64`. To verify, run `% pbpaste | base64 -d | gzip -d` instead.
        let compressedPayload = ByteBuffer(base64String: "H4sIANRAImYAA6tWSs7PLShKLS5OTVGyUohWyk6tBNJKZYk5palKOgqj/FH+KH+UP8of5RPmx9YCAMfjVAhQBgAA")!
        
        app.http.server.configuration.hostname = "127.0.0.1"
        app.http.server.configuration.port = 0
        
        var serverConfig = TLSConfiguration.makeServerConfiguration(certificateChain: [.certificate(cert)], privateKey: .privateKey(key))
        serverConfig.certificateVerification = .noHostnameVerification
        
        app.http.server.configuration.tlsConfiguration = serverConfig
        app.http.server.configuration.customCertificateVerifyCallback = { @Sendable peerCerts, successPromise in
            /// This lies and accepts the above cert, which has actually expired.
            XCTAssertEqual(peerCerts, [cert])
            successPromise.succeed(.certificateVerified)
        }
        app.http.server.configuration.supportVersions = [.two]
        app.http.server.configuration.requestDecompression = .disabled
        
        /// We need to disable verification on the client, because the cert we're using has expired
        var clientConfig = TLSConfiguration.makeClientConfiguration()
        clientConfig.certificateVerification = .none
        clientConfig.certificateChain = [.certificate(cert)]
        clientConfig.privateKey = .privateKey(key)
        app.http.client.configuration.tlsConfiguration = clientConfig
        
        /// Make sure the client doesn't keep the server open by re-using the connection.
        app.http.client.configuration.maximumUsesPerConnection = 1
        
        struct TestResponse: Content {
            var content: ByteBuffer?
            var contentLength: Int
        }
        
        app.post("compressed") { request async throws in
            let contentLength = request.headers.first(name: .contentLength)
            let contents = try await request.body.collect().get()
            return TestResponse(
                content: contents,
                contentLength: contentLength.flatMap { Int($0) } ?? 0
            )
        }
        
        try await app.server.start(address: nil)
        
        XCTAssertNotNil(app.http.server.shared.localAddress)
        guard let localAddress = app.http.server.shared.localAddress,
              let port = localAddress.port else {
            XCTFail("couldn't get ip/port from \(app.http.server.shared.localAddress.debugDescription)")
            return
        }
        
        let unsupportedNoncompressedResponse = try await app.client.post("https://localhost:\(port)/compressed") { request in
            request.body = compressedPayload
        }
        
        if let body = unsupportedNoncompressedResponse.body {
            let decodedResponse = try JSONDecoder().decode(TestResponse.self, from: body)
            XCTAssertEqual(decodedResponse.content, compressedPayload)
            XCTAssertEqual(decodedResponse.contentLength, compressedPayload.readableBytes)
        } else {
            XCTFail("Missing unsupportedNoncompressedResponse.body")
        }
        
        // TODO: The server should probably reject this?
        let unsupportedCompressedResponse = try await app.client.post("https://localhost:\(port)/compressed") { request in
            request.headers.replaceOrAdd(name: .contentEncoding, value: "gzip")
            request.body = compressedPayload
        }
        
        if let body = unsupportedCompressedResponse.body {
            let decodedResponse = try JSONDecoder().decode(TestResponse.self, from: body)
            XCTAssertEqual(decodedResponse.content, compressedPayload)
            XCTAssertEqual(decodedResponse.contentLength, compressedPayload.readableBytes)
        } else {
            XCTFail("Missing unsupportedCompressedResponse.body")
        }
        
        app.http.server.configuration.requestDecompression = .enabled(limit: .size(compressiblePayload.utf8.count))
        
        let supportedUncompressedResponse = try await app.client.post("https://localhost:\(port)/compressed") { request in
            request.body = compressedPayload
        }
        
        if let body = supportedUncompressedResponse.body {
            let decodedResponse = try JSONDecoder().decode(TestResponse.self, from: body)
            XCTAssertEqual(decodedResponse.content, compressedPayload)
            XCTAssertEqual(decodedResponse.contentLength, compressedPayload.readableBytes)
        } else {
            XCTFail("Missing supportedUncompressedResponse.body")
        }
        
        let supportedCompressedResponse = try await app.client.post("https://localhost:\(port)/compressed") { request in
            request.headers.replaceOrAdd(name: .contentEncoding, value: "gzip")
            request.body = compressedPayload
        }
        
        if let body = supportedCompressedResponse.body {
            let decodedResponse = try JSONDecoder().decode(TestResponse.self, from: body)
            XCTAssertEqual(decodedResponse.content, ByteBuffer(string: compressiblePayload))
            XCTAssertEqual(decodedResponse.contentLength, compressedPayload.readableBytes)
        } else {
            XCTFail("Missing supportedCompressedResponse.body")
        }
        
        await app.server.shutdown()
    }
    
    func testHTTP1ResponseDecompression() async throws {
        let compressiblePayload = #"{"compressed": ["key": "value", "key": "value", "key": "value", "key": "value", "key": "value", "key": "value", "key": "value", "key": "value", "key": "value", "key": "value", "key": "value", "key": "value", "key": "value", "key": "value", "key": "value", "key": "value", "key": "value", "key": "value", "key": "value", "key": "value", "key": "value", "key": "value", "key": "value", "key": "value", "key": "value", "key": "value", "key": "value", "key": "value", "key": "value", "key": "value", "key": "value", "key": "value", "key": "value", "key": "value", "key": "value", "key": "value", "key": "value", "key": "value", "key": "value", "key": "value", "key": "value", "key": "value", "key": "value", "key": "value", "key": "value", "key": "value", "key": "value", "key": "value", "key": "value", "key": "value", "key": "value", "key": "value", "key": "value", "key": "value", "key": "value", "key": "value", "key": "value", "key": "value", "key": "value", "key": "value", "key": "value", "key": "value", "key": "value", "key": "value", "key": "value", "key": "value", "key": "value", "key": "value", "key": "value", "key": "value", "key": "value", "key": "value", "key": "value", "key": "value", "key": "value", "key": "value", "key": "value", "key": "value", "key": "value", "key": "value", "key": "value", "key": "value", "key": "value", "key": "value", "key": "value", "key": "value", "key": "value", "key": "value", "key": "value", "key": "value", "key": "value", "key": "value", "key": "value", "key": "value", "key": "value", "key": "value", "key": "value", "key": "value", "key": "value", "key": "value"]}"#
        
        app.http.server.configuration.hostname = "127.0.0.1"
        app.http.server.configuration.port = 0
        
        app.http.server.configuration.supportVersions = [.one]
        app.http.server.configuration.responseCompression = .disabled
        
        /// Make sure the client doesn't keep the server open by re-using the connection.
        app.http.client.configuration.maximumUsesPerConnection = 1
        app.http.client.configuration.decompression = .enabled(limit: .none)
        
        app.get("compressed") { _ in compressiblePayload }
        
        try await app.server.start(address: nil)
        
        XCTAssertNotNil(app.http.server.shared.localAddress)
        guard let localAddress = app.http.server.shared.localAddress,
              let port = localAddress.port else {
            XCTFail("couldn't get ip/port from \(app.http.server.shared.localAddress.debugDescription)")
            return
        }
        
        let unsupportedNoncompressedResponse = try await app.client.get("http://localhost:\(port)/compressed") { request in
            request.headers.remove(name: .acceptEncoding)
        }
        XCTAssertNotEqual(unsupportedNoncompressedResponse.headers.first(name: .contentEncoding), "gzip")
        XCTAssertEqual(unsupportedNoncompressedResponse.headers.first(name: .contentLength), "\(compressiblePayload.count)")
        XCTAssertEqual(unsupportedNoncompressedResponse.body?.string, compressiblePayload)
        
        let unsupportedCompressedResponse = try await app.client.get("http://localhost:\(port)/compressed") { request in
            request.headers.replaceOrAdd(name: .acceptEncoding, value: "gzip")
        }
        XCTAssertNotEqual(unsupportedCompressedResponse.headers.first(name: .contentEncoding), "gzip")
        XCTAssertEqual(unsupportedCompressedResponse.headers.first(name: .contentLength), "\(compressiblePayload.count)")
        XCTAssertEqual(unsupportedCompressedResponse.body?.string, compressiblePayload)
        
        app.http.server.configuration.responseCompression = .enabled
        
        let supportedUncompressedResponse = try await app.client.get("http://localhost:\(port)/compressed") { request in
            request.headers.remove(name: .acceptEncoding)
        }
        XCTAssertNotEqual(supportedUncompressedResponse.headers.first(name: .contentEncoding), "gzip")
        XCTAssertNotEqual(supportedUncompressedResponse.headers.first(name: .contentLength), "\(compressiblePayload.count)")
        XCTAssertEqual(supportedUncompressedResponse.body?.string, compressiblePayload)
        
        let supportedCompressedResponse = try await app.client.get("http://localhost:\(port)/compressed") { request in
            request.headers.replaceOrAdd(name: .acceptEncoding, value: "gzip")
        }
        XCTAssertEqual(supportedCompressedResponse.headers.first(name: .contentEncoding), "gzip")
        XCTAssertNotEqual(supportedCompressedResponse.headers.first(name: .contentLength), "\(compressiblePayload.count)")
        XCTAssertEqual(supportedCompressedResponse.body?.string, compressiblePayload)
        
        await app.server.shutdown()
    }
    
    func testHTTP2ResponseDecompression() async throws {
        guard let clientCertPath = Bundle.module.url(forResource: "expired", withExtension: "crt"),
              let clientKeyPath = Bundle.module.url(forResource: "expired", withExtension: "key") else {
            XCTFail("Cannot load expired cert and associated key")
            return
        }
        
        let cert = try NIOSSLCertificate(file: clientCertPath.path, format: .pem)
        let key = try NIOSSLPrivateKey(file: clientKeyPath.path, format: .pem)
        
        let compressiblePayload = #"{"compressed": ["key": "value", "key": "value", "key": "value", "key": "value", "key": "value", "key": "value", "key": "value", "key": "value", "key": "value", "key": "value", "key": "value", "key": "value", "key": "value", "key": "value", "key": "value", "key": "value", "key": "value", "key": "value", "key": "value", "key": "value", "key": "value", "key": "value", "key": "value", "key": "value", "key": "value", "key": "value", "key": "value", "key": "value", "key": "value", "key": "value", "key": "value", "key": "value", "key": "value", "key": "value", "key": "value", "key": "value", "key": "value", "key": "value", "key": "value", "key": "value", "key": "value", "key": "value", "key": "value", "key": "value", "key": "value", "key": "value", "key": "value", "key": "value", "key": "value", "key": "value", "key": "value", "key": "value", "key": "value", "key": "value", "key": "value", "key": "value", "key": "value", "key": "value", "key": "value", "key": "value", "key": "value", "key": "value", "key": "value", "key": "value", "key": "value", "key": "value", "key": "value", "key": "value", "key": "value", "key": "value", "key": "value", "key": "value", "key": "value", "key": "value", "key": "value", "key": "value", "key": "value", "key": "value", "key": "value", "key": "value", "key": "value", "key": "value", "key": "value", "key": "value", "key": "value", "key": "value", "key": "value", "key": "value", "key": "value", "key": "value", "key": "value", "key": "value", "key": "value", "key": "value", "key": "value", "key": "value", "key": "value", "key": "value", "key": "value", "key": "value"]}"#
        
        app.http.server.configuration.hostname = "127.0.0.1"
        app.http.server.configuration.port = 0
        
        var serverConfig = TLSConfiguration.makeServerConfiguration(certificateChain: [.certificate(cert)], privateKey: .privateKey(key))
        serverConfig.certificateVerification = .noHostnameVerification
        
        app.http.server.configuration.tlsConfiguration = serverConfig
        app.http.server.configuration.customCertificateVerifyCallback = { @Sendable peerCerts, successPromise in
            /// This lies and accepts the above cert, which has actually expired.
            XCTAssertEqual(peerCerts, [cert])
            successPromise.succeed(.certificateVerified)
        }
        app.http.server.configuration.supportVersions = [.two]
        app.http.server.configuration.responseCompression = .disabled
        
        /// We need to disable verification on the client, because the cert we're using has expired
        var clientConfig = TLSConfiguration.makeClientConfiguration()
        clientConfig.certificateVerification = .none
        clientConfig.certificateChain = [.certificate(cert)]
        clientConfig.privateKey = .privateKey(key)
        app.http.client.configuration.tlsConfiguration = clientConfig
        
        app.http.client.configuration.decompression = .enabled(limit: .none)
        /// Make sure the client doesn't keep the server open by re-using the connection.
        app.http.client.configuration.maximumUsesPerConnection = 1
        
        app.get("compressed") { _ in compressiblePayload }
        
<<<<<<< HEAD
        try app.server.start()
=======
        try await app.server.start(address: nil)
>>>>>>> 7aa836b7
        
        XCTAssertNotNil(app.http.server.shared.localAddress)
        guard let localAddress = app.http.server.shared.localAddress,
              let port = localAddress.port else {
            XCTFail("couldn't get ip/port from \(app.http.server.shared.localAddress.debugDescription)")
            return
        }
        
        let unsupportedNoncompressedResponse = try await app.client.get("https://localhost:\(port)/compressed") { request in
            request.headers.remove(name: .acceptEncoding)
        }
        XCTAssertNotEqual(unsupportedNoncompressedResponse.headers.first(name: .contentEncoding), "gzip")
        XCTAssertEqual(unsupportedNoncompressedResponse.headers.first(name: .contentLength), "\(compressiblePayload.count)")
        XCTAssertEqual(unsupportedNoncompressedResponse.body?.string, compressiblePayload)
        
        let unsupportedCompressedResponse = try await app.client.get("https://localhost:\(port)/compressed") { request in
            request.headers.replaceOrAdd(name: .acceptEncoding, value: "gzip")
        }
        XCTAssertNotEqual(unsupportedCompressedResponse.headers.first(name: .contentEncoding), "gzip")
        XCTAssertEqual(unsupportedCompressedResponse.headers.first(name: .contentLength), "\(compressiblePayload.count)")
        XCTAssertEqual(unsupportedCompressedResponse.body?.string, compressiblePayload)
        
        app.http.server.configuration.responseCompression = .enabled
        
        let supportedUncompressedResponse = try await app.client.get("https://localhost:\(port)/compressed") { request in
            request.headers.remove(name: .acceptEncoding)
        }
        XCTAssertNotEqual(supportedUncompressedResponse.headers.first(name: .contentEncoding), "gzip")
        XCTAssertNotEqual(supportedUncompressedResponse.headers.first(name: .contentLength), "\(compressiblePayload.count)")
        XCTAssertEqual(supportedUncompressedResponse.body?.string, compressiblePayload)
        
        let supportedCompressedResponse = try await app.client.get("https://localhost:\(port)/compressed") { request in
            request.headers.replaceOrAdd(name: .acceptEncoding, value: "gzip")
        }
        XCTAssertEqual(supportedCompressedResponse.headers.first(name: .contentEncoding), "gzip")
        XCTAssertNotEqual(supportedCompressedResponse.headers.first(name: .contentLength), "\(compressiblePayload.count)")
        XCTAssertEqual(supportedCompressedResponse.body?.string, compressiblePayload)
        
<<<<<<< HEAD
        await app.shutdown()
=======
        await app.server.shutdown()
>>>>>>> 7aa836b7
    }
    
    func testRequestBodyStreamGetsFinalisedEvenIfClientAbandonsConnection() throws {
        app.http.server.configuration.hostname = "127.0.0.1"
        app.http.server.configuration.port = 0
        
        let numRequests = ManagedAtomic<Int>(0)
        let writersStarted = DispatchSemaphore(value: 0)
        
        app.get() { req  -> EventLoopFuture<Response> in
            numRequests.wrappingIncrement(ordering: .relaxed)
            
            return req.eventLoop.scheduleTask(in: .milliseconds(10)) {
                numRequests.wrappingIncrement(ordering: .relaxed)
                
                return Response(status: .ok, body: .init(stream: { writer in
                    writersStarted.signal()
                    _ = writer.write(.end)
                }))
            }.futureResult
        }
        
        app.environment.arguments = ["serve"]
        XCTAssertNoThrow(try app.start())
        
        XCTAssertNotNil(app.http.server.shared.localAddress)
        guard let localAddress = app.http.server.shared.localAddress else {
            XCTFail("couldn't get ip/port from \(app.http.server.shared.localAddress.debugDescription)")
            return
        }
        
        let numberOfClients = 100
        
        for _ in 0 ..< numberOfClients {
            let client = try ClientBootstrap(group: app.eventLoopGroup)
                .connect(to: localAddress)
                .wait()
            try client.writeAndFlush(ByteBuffer(string: "GET / HTTP/1.1\r\nhost: foo\r\n\r\n")).wait()
            try client.close().wait()
        }
        
        for clientNumber in 0 ..< numberOfClients {
            XCTAssertEqual(.success, writersStarted.wait(timeout: .now() + 1), "client #\(clientNumber) failed")
        }
        XCTAssertEqual(numberOfClients * 2, numRequests.load(ordering: .relaxed))
    }
    
    func testLiveServer() throws {
        app.routes.get("ping") { req -> String in
            return "123"
        }
        
        try app.testable().test(.GET, "/ping") { res in
            XCTAssertEqual(res.status, .ok)
            XCTAssertEqual(res.body.string, "123")
        }
    }
    
    func testCustomServer() throws {
        app.servers.use(.custom)
        XCTAssertEqual(app.customServer.didStart.withLockedValue({ $0 }), false)
        XCTAssertEqual(app.customServer.didShutdown.withLockedValue({ $0 }), false)
        
        try app.server.start()
        XCTAssertEqual(app.customServer.didStart.withLockedValue({ $0 }), true)
        XCTAssertEqual(app.customServer.didShutdown.withLockedValue({ $0 }), false)
        
        app.server.shutdown()
        XCTAssertEqual(app.customServer.didStart.withLockedValue({ $0 }), true)
        XCTAssertEqual(app.customServer.didShutdown.withLockedValue({ $0 }), true)
    }
    
    func testMultipleChunkBody() throws {
        let payload = [UInt8].random(count: 1 << 20)
        
        app.on(.POST, "payload", body: .collect(maxSize: "1gb")) { req -> HTTPStatus in
            guard let data = req.body.data else {
                throw Abort(.internalServerError)
            }
            XCTAssertEqual(payload.count, data.readableBytes)
            XCTAssertEqual([UInt8](data.readableBytesView), payload)
            return .ok
        }
        
        var buffer = ByteBufferAllocator().buffer(capacity: payload.count)
        buffer.writeBytes(payload)
        try app.testable(method: .running(port: 0)).test(.POST, "payload", body: buffer) { res in
            XCTAssertEqual(res.status, .ok)
        }
    }
    
    func testCollectedResponseBodyEnd() throws {
        app.post("drain") { req -> EventLoopFuture<HTTPStatus> in
            let promise = req.eventLoop.makePromise(of: HTTPStatus.self)
            req.body.drain { result in
                switch result {
                case .buffer: break
                case .error(let error):
                    promise.fail(error)
                case .end:
                    promise.succeed(.ok)
                }
                return req.eventLoop.makeSucceededFuture(())
            }
            return promise.futureResult
        }
        
        try app.testable(method: .running(port: 0)).test(.POST, "drain", beforeRequest: { req in
            try req.content.encode(["hello": "world"])
        }, afterResponse: { res in
            XCTAssertEqual(res.status, .ok)
        })
    }
    
    // https://github.com/vapor/vapor/issues/1786
    func testMissingBody() throws {
        struct User: Content { }
        
        app.get("user") { req -> User in
            return try req.content.decode(User.self)
        }
        
        try app.testable().test(.GET, "/user") { res in
            XCTAssertEqual(res.status, .unsupportedMediaType)
        }
    }
    
    // https://github.com/vapor/vapor/issues/2245
    func testTooLargePort() throws {
        app.http.server.configuration.port = .max
        XCTAssertThrowsError(try app.start())
    }
    
    func testEarlyExitStreamingRequest() throws {
        app.on(.POST, "upload", body: .stream) { req -> EventLoopFuture<Int> in
            guard req.headers.first(name: "test") != nil else {
                return req.eventLoop.makeFailedFuture(Abort(.badRequest))
            }
            
            let countBox = NIOLockedValueBox<Int>(0)
            let promise = req.eventLoop.makePromise(of: Int.self)
            req.body.drain { part in
                switch part {
                case .buffer(let buffer):
                    countBox.withLockedValue { $0 += buffer.readableBytes }
                case .error(let error):
                    promise.fail(error)
                case .end:
                    promise.succeed(countBox.withLockedValue({ $0 }))
                }
                return req.eventLoop.makeSucceededFuture(())
            }
            return promise.futureResult
        }
        
        var buffer = ByteBufferAllocator().buffer(capacity: 10_000_000)
        buffer.writeString(String(repeating: "a", count: 10_000_000))
        
        try app.testable(method: .running(port: 0)).test(.POST, "upload", beforeRequest: { req in
            req.body = buffer
        }, afterResponse: { res in
            XCTAssertEqual(res.status, .badRequest)
        }).test(.POST, "upload", beforeRequest: { req in
            req.body = buffer
            req.headers.replaceOrAdd(name: "test", value: "a")
        }, afterResponse: { res in
            XCTAssertEqual(res.status, .ok)
        })
    }
    
    @available(*, deprecated, message: "To avoid deprecation warnings")
    func testEchoServer() throws {
        final class Context: Sendable {
            let server: NIOLockedValueBox<[String]>
            let client: NIOLockedValueBox<[String]>
            init() {
                self.server = .init([])
                self.client = .init([])
            }
        }
        let context = Context()
        
        app.on(.POST, "echo", body: .stream) { request -> Response in
            Response(body: .init(stream: { writer in
                request.body.drain { body in
                    switch body {
                    case .buffer(let buffer):
                        context.server.withLockedValue { $0.append(buffer.string) }
                        return writer.write(.buffer(buffer))
                    case .error(let error):
                        return writer.write(.error(error))
                    case .end:
                        return writer.write(.end)
                    }
                }
            }))
        }
        
        app.http.server.configuration.port = 0
        app.environment.arguments = ["serve"]
        try app.start()
        
        guard let port = app.http.server.shared.localAddress?.port else {
            XCTFail("Failed to get port")
            return
        }
        
        let request = try HTTPClient.Request(
            url: "http://localhost:\(port)/echo",
            method: .POST,
            headers: [
                "transfer-encoding": "chunked"
            ],
            body: .stream(length: nil, { stream in
                // We set the application to have a single event loop so we can use the same
                // event loop here
                let streamBox = NIOLoopBound(stream, eventLoop: self.app.eventLoopGroup.any())
                return stream.write(.byteBuffer(.init(string: "foo"))).flatMap {
                    streamBox.value.write(.byteBuffer(.init(string: "bar")))
                }.flatMap {
                    streamBox.value.write(.byteBuffer(.init(string: "baz")))
                }
            })
        )
        
        final class ResponseDelegate: HTTPClientResponseDelegate {
            typealias Response = HTTPClient.Response
            
            let context: Context
            init(context: Context) {
                self.context = context
            }
            
            func didReceiveBodyPart(
                task: HTTPClient.Task<HTTPClient.Response>,
                _ buffer: ByteBuffer
            ) -> EventLoopFuture<Void> {
                self.context.client.withLockedValue { $0.append(buffer.string) }
                return task.eventLoop.makeSucceededFuture(())
            }
            
            func didFinishRequest(task: HTTPClient.Task<HTTPClient.Response>) throws -> HTTPClient.Response {
                .init(host: "", status: .ok, version: .init(major: 1, minor: 1), headers: [:], body: nil)
            }
        }
        let response = ResponseDelegate(context: context)
        _ = try app.http.client.shared.execute(
            request: request,
            delegate: response
        ).wait()
        
        let server = context.server.withLockedValue { $0 }
        let client = context.client.withLockedValue { $0 }
        XCTAssertEqual(server, ["foo", "bar", "baz"])
        XCTAssertEqual(client, ["foo", "bar", "baz"])
    }
    
    func testSkipStreaming() throws {
        let eventLoopGroup = MultiThreadedEventLoopGroup(numberOfThreads: 1)
        let app = Application(.testing, .shared(eventLoopGroup))
        defer { app.shutdown() }
        
        app.on(.POST, "echo", body: .stream) { request in
            "hello, world"
        }
        
        app.http.server.configuration.port = 0
        app.environment.arguments = ["serve"]
        try app.start()
        
        guard let port = app.http.server.shared.localAddress?.port else {
            XCTFail("Failed to get port")
            return
        }
        
        let request = try HTTPClient.Request(
            url: "http://localhost:\(port)/echo",
            method: .POST,
            headers: [
                "transfer-encoding": "chunked"
            ],
            body: .stream(length: nil, { stream in
                // We set the application to have a single event loop so we can use the same
                // event loop here
                let streamBox = NIOLoopBound(stream, eventLoop: eventLoopGroup.any())
                return stream.write(.byteBuffer(.init(string: "foo"))).flatMap {
                    streamBox.value.write(.byteBuffer(.init(string: "bar")))
                }.flatMap {
                    streamBox.value.write(.byteBuffer(.init(string: "baz")))
                }
            })
        )
        
        let a = try app.http.client.shared.execute(request: request).wait()
        XCTAssertEqual(a.status, .ok)
        let b = try app.http.client.shared.execute(request: request).wait()
        XCTAssertEqual(b.status, .ok)
    }
    
    func testStartWithValidSocketFile() throws {
        let socketPath = "/tmp/\(UUID().uuidString).vapor.socket"
        
        app.http.server.configuration.address = .unixDomainSocket(path: socketPath)
        app.environment.arguments = ["serve"]
        XCTAssertNoThrow(try app.start())
    }
    
    func testStartWithUnsupportedSocketFile() throws {
        app.http.server.configuration.address = .unixDomainSocket(path: "/tmp")
        
        XCTAssertThrowsError(try app.start())
    }
    
    func testStartWithInvalidSocketFilePath() throws {
        app.http.server.configuration.address = .unixDomainSocket(path: "/tmp/nonexistent/vapor.socket")
        
        XCTAssertThrowsError(try app.start())
    }
    
    func testStartWithDefaultHostnameConfiguration() throws {
        app.http.server.configuration.address = .hostname(nil, port: nil)
        app.environment.arguments = ["serve"]
        
        XCTAssertNoThrow(try app.start())
    }

    func testAddressConfigurations() throws {
        var configuration = HTTPServer.Configuration()
        XCTAssertEqual(configuration.address, .hostname(HTTPServer.Configuration.defaultHostname, port: HTTPServer.Configuration.defaultPort))
        
        configuration = HTTPServer.Configuration(hostname: "1.2.3.4", port: 123)
        XCTAssertEqual(configuration.address, .hostname("1.2.3.4", port: 123))
        XCTAssertEqual(configuration.hostname, "1.2.3.4")
        XCTAssertEqual(configuration.port, 123)
        
        configuration = HTTPServer.Configuration(address: .hostname("1.2.3.4", port: 123))
        XCTAssertEqual(configuration.address, .hostname("1.2.3.4", port: 123))
        XCTAssertEqual(configuration.hostname, "1.2.3.4")
        XCTAssertEqual(configuration.port, 123)
        
        configuration = HTTPServer.Configuration(address: .hostname("1.2.3.4", port: nil))
        XCTAssertEqual(configuration.address, .hostname("1.2.3.4", port: nil))
        XCTAssertEqual(configuration.hostname, "1.2.3.4")
        XCTAssertEqual(configuration.port, HTTPServer.Configuration.defaultPort)
        
        configuration = HTTPServer.Configuration(address: .hostname(nil, port: 123))
        XCTAssertEqual(configuration.address, .hostname(nil, port: 123))
        XCTAssertEqual(configuration.hostname, HTTPServer.Configuration.defaultHostname)
        XCTAssertEqual(configuration.port, 123)
        
        configuration = HTTPServer.Configuration(address: .hostname(nil, port: nil))
        XCTAssertEqual(configuration.address, .hostname(nil, port: nil))
        XCTAssertEqual(configuration.hostname, HTTPServer.Configuration.defaultHostname)
        XCTAssertEqual(configuration.port, HTTPServer.Configuration.defaultPort)
        
        configuration = HTTPServer.Configuration(address: .unixDomainSocket(path: "/path"))
        XCTAssertEqual(configuration.address, .unixDomainSocket(path: "/path"))
        
        
        // Test mutating a config that was originally a socket path
        configuration = HTTPServer.Configuration(address: .unixDomainSocket(path: "/path"))
        XCTAssertEqual(configuration.address, .unixDomainSocket(path: "/path"))
        
        configuration.hostname = "1.2.3.4"
        XCTAssertEqual(configuration.hostname, "1.2.3.4")
        XCTAssertEqual(configuration.port, HTTPServer.Configuration.defaultPort)
        XCTAssertEqual(configuration.address, .hostname("1.2.3.4", port: nil))
        
        configuration.address = .unixDomainSocket(path: "/path")
        XCTAssertEqual(configuration.hostname, HTTPServer.Configuration.defaultHostname)
        XCTAssertEqual(configuration.port, HTTPServer.Configuration.defaultPort)
        XCTAssertEqual(configuration.address, .unixDomainSocket(path: "/path"))
        
        configuration.port = 123
        XCTAssertEqual(configuration.hostname, HTTPServer.Configuration.defaultHostname)
        XCTAssertEqual(configuration.port, 123)
        XCTAssertEqual(configuration.address, .hostname(nil, port: 123))
        
        configuration.hostname = "1.2.3.4"
        XCTAssertEqual(configuration.hostname, "1.2.3.4")
        XCTAssertEqual(configuration.port, 123)
        XCTAssertEqual(configuration.address, .hostname("1.2.3.4", port: 123))
        
        configuration.address = .hostname(nil, port: nil)
        XCTAssertEqual(configuration.hostname, HTTPServer.Configuration.defaultHostname)
        XCTAssertEqual(configuration.port, HTTPServer.Configuration.defaultPort)
        XCTAssertEqual(configuration.address, .hostname(nil, port: nil))
    }
    
    func testQuiesceKeepAliveConnections() throws {
        app.get("hello") { req in
            "world"
        }
        
        app.http.server.configuration.port = 0
        app.environment.arguments = ["serve"]
        try app.start()
        
        guard let port = app.http.server.shared.localAddress?.port else {
            XCTFail("Failed to get port")
            return
        }
        
        let request = try HTTPClient.Request(
            url: "http://localhost:\(port)/hello",
            method: .GET,
            headers: ["connection": "keep-alive"]
        )
        let a = try app.http.client.shared.execute(request: request).wait()
        XCTAssertEqual(a.headers.connection, .keepAlive)
    }
    
    func testRequestBodyStreamGetsFinalisedEvenIfClientDisappears() {
        app.http.server.configuration.hostname = "127.0.0.1"
        app.http.server.configuration.port = 0
        
        let serverIsFinalisedPromise = app.eventLoopGroup.any().makePromise(of: Void.self)
        let allDonePromise = app.eventLoopGroup.any().makePromise(of: Void.self)
        
        app.on(.POST, "hello", body: .stream) { req -> Response in
            return Response(body: .init(stream: { writer in
                req.body.drain { stream in
                    switch stream {
                    case .buffer:
                        ()
                    case .end:
                        serverIsFinalisedPromise.succeed(())
                        writer.write(.end, promise: nil)
                    case .error(let error):
                        serverIsFinalisedPromise.fail(error)
                        writer.write(.error(error), promise: nil)
                    }
                    return allDonePromise.futureResult
                }
            }))
        }
        
        app.environment.arguments = ["serve"]
        XCTAssertNoThrow(try app.start())
        
        XCTAssertNotNil(app.http.server.shared.localAddress)
        guard let localAddress = app.http.server.shared.localAddress,
              let ip = localAddress.ipAddress,
              let port = localAddress.port else {
            XCTFail("couldn't get ip/port from \(app.http.server.shared.localAddress.debugDescription)")
            return
        }
        
        let tenMB = ByteBuffer(repeating: 0x41, count: 10 * 1024 * 1024)
        XCTAssertThrowsError(try app.http.client.shared.execute(.POST,
                                                                url: "http://\(ip):\(port)/hello",
                                                                body: .byteBuffer(tenMB),
                                                                deadline: .now() + .milliseconds(100)).wait()) { error in
            if let error = error as? HTTPClientError {
                XCTAssert(error == .readTimeout || error == .deadlineExceeded)
            } else {
                XCTFail("unexpected error: \(error)")
            }
        }
        
        allDonePromise.succeed(()) // This unblocks the server
        XCTAssertThrowsError(try serverIsFinalisedPromise.futureResult.wait()) { error in
            XCTAssertEqual(HTTPParserError.invalidEOFState, error as? HTTPParserError)
        }
    }
    
    func testRequestBodyBackpressureWorks() {
        app.http.server.configuration.hostname = "127.0.0.1"
        app.http.server.configuration.port = 0
        
        let numberOfTimesTheServerGotOfferedBytes = ManagedAtomic<Int>(0)
        let bytesTheServerSaw = ManagedAtomic<Int>(0)
        let bytesTheClientSent = ManagedAtomic<Int>(0)
        let serverSawEnd = ManagedAtomic<Bool>(false)
        let serverSawRequest = ManagedAtomic<Bool>(false)
        let allDonePromise = app.eventLoopGroup.any().makePromise(of: Void.self)
        
        app.on(.POST, "hello", body: .stream) { req -> Response in
            XCTAssertTrue(serverSawRequest.compareExchange(expected: false, desired: true, ordering: .relaxed).exchanged)
            
            return Response(body: .init(stream: { writer in
                req.body.drain { stream in
                    switch stream {
                    case .buffer(let bytes):
                        numberOfTimesTheServerGotOfferedBytes.wrappingIncrement(ordering: .relaxed)
                        bytesTheServerSaw.wrappingIncrement(by: bytes.readableBytes, ordering: .relaxed)
                    case .end:
                        XCTFail("backpressure should prevent us seeing the end of the request.")
                        serverSawEnd.store(true, ordering: .relaxed)
                        writer.write(.end, promise: nil)
                    case .error(let error):
                        writer.write(.error(error), promise: nil)
                    }
                    return allDonePromise.futureResult
                }
            }))
        }
        
        app.environment.arguments = ["serve"]
        XCTAssertNoThrow(try app.start())
        
        XCTAssertNotNil(app.http.server.shared.localAddress)
        guard let localAddress = app.http.server.shared.localAddress,
              let ip = localAddress.ipAddress,
              let port = localAddress.port else {
            XCTFail("couldn't get ip/port from \(app.http.server.shared.localAddress.debugDescription)")
            return
        }
        
        final class ResponseDelegate: HTTPClientResponseDelegate {
            typealias Response = Void
            
            private let bytesTheClientSent: ManagedAtomic<Int>
            
            init(bytesTheClientSent: ManagedAtomic<Int>) {
                self.bytesTheClientSent = bytesTheClientSent
            }
            
            func didFinishRequest(task: HTTPClient.Task<Response>) throws -> Response {
                return ()
            }
            
            func didSendRequestPart(task: HTTPClient.Task<Response>, _ part: IOData) {
                self.bytesTheClientSent.wrappingIncrement(by: part.readableBytes, ordering: .relaxed)
            }
        }
        
        let tenMB = ByteBuffer(repeating: 0x41, count: 10 * 1024 * 1024)
        let request = try! HTTPClient.Request(url: "http://\(ip):\(port)/hello",
                                              method: .POST,
                                              headers: [:],
                                              body: .byteBuffer(tenMB))
        let delegate = ResponseDelegate(bytesTheClientSent: bytesTheClientSent)
        XCTAssertThrowsError(try app.http.client.shared.execute(request: request,
                                                                delegate: delegate,
                                                                deadline: .now() + .milliseconds(500)).wait()) { error in
            if let error = error as? HTTPClientError {
                XCTAssert(error == .readTimeout || error == .deadlineExceeded)
            } else {
                XCTFail("unexpected error: \(error)")
            }
        }
        
        XCTAssertEqual(1, numberOfTimesTheServerGotOfferedBytes.load(ordering: .relaxed))
        XCTAssertGreaterThan(tenMB.readableBytes, bytesTheServerSaw.load(ordering: .relaxed))
        XCTAssertGreaterThan(tenMB.readableBytes, bytesTheClientSent.load(ordering: .relaxed))
        XCTAssertEqual(0, bytesTheClientSent.load(ordering: .relaxed)) // We'd only see this if we sent the full 10 MB.
        XCTAssertFalse(serverSawEnd.load(ordering: .relaxed))
        XCTAssertTrue(serverSawRequest.load(ordering: .relaxed))
        
        allDonePromise.succeed(())
    }
    
    func testCanOverrideCertValidation() throws {
        guard let clientCertPath = Bundle.module.url(forResource: "expired", withExtension: "crt"),
              let clientKeyPath = Bundle.module.url(forResource: "expired", withExtension: "key") else {
            XCTFail("Cannot load expired cert and associated key")
            return
        }
        
        let cert = try NIOSSLCertificate(file: clientCertPath.path, format: .pem)
        let key = try NIOSSLPrivateKey(file: clientKeyPath.path, format: .pem)
                
        app.http.server.configuration.hostname = "127.0.0.1"
        app.http.server.configuration.port = 0
        
        var serverConfig = TLSConfiguration.makeServerConfiguration(certificateChain: [.certificate(cert)], privateKey: .privateKey(key))
        serverConfig.certificateVerification = .noHostnameVerification
        
        app.http.server.configuration.tlsConfiguration = serverConfig
        app.http.server.configuration.customCertificateVerifyCallback = { @Sendable peerCerts, successPromise in
            // This lies and accepts the above cert, which has actually expired.
            XCTAssertEqual(peerCerts, [cert])
            successPromise.succeed(.certificateVerified)
        }
        
        // We need to disable verification on the client, because the cert we're using has expired, and we want to
        // _send_ a client cert.
        var clientConfig = TLSConfiguration.makeClientConfiguration()
        clientConfig.certificateVerification = .none
        clientConfig.certificateChain = [.certificate(cert)]
        clientConfig.privateKey = .privateKey(key)
        app.http.client.configuration.tlsConfiguration = clientConfig
        
        app.environment.arguments = ["serve"]
        
        app.get("hello") { req in
            "world"
        }
        
        try app.start()
        
        XCTAssertNotNil(app.http.server.shared.localAddress)
        guard let localAddress = app.http.server.shared.localAddress,
              let ip = localAddress.ipAddress,
              let port = localAddress.port else {
            XCTFail("couldn't get ip/port from \(app.http.server.shared.localAddress.debugDescription)")
            return
        }
        
        let request = try HTTPClient.Request(
            url: "https://\(ip):\(port)/hello",
            method: .GET
        )
        let a = try app.http.client.shared.execute(request: request).wait()
        XCTAssertEqual(a.body, ByteBuffer(string: "world"))
    }
    
    func testCanChangeConfigurationDynamically() throws {
        guard let clientCertPath = Bundle.module.url(forResource: "expired", withExtension: "crt"),
              let clientKeyPath = Bundle.module.url(forResource: "expired", withExtension: "key") else {
            XCTFail("Cannot load expired cert and associated key")
            return
        }
        
        let cert = try NIOSSLCertificate(file: clientCertPath.path, format: .pem)
        let key = try NIOSSLPrivateKey(file: clientKeyPath.path, format: .pem)
                
        app.http.server.configuration.hostname = "127.0.0.1"
        app.http.server.configuration.port = 0
        app.http.server.configuration.serverName = "Old"
        
        /// We need to disable verification on the client, because the cert we're using has expired
        var clientConfig = TLSConfiguration.makeClientConfiguration()
        clientConfig.certificateVerification = .none
        clientConfig.certificateChain = [.certificate(cert)]
        clientConfig.privateKey = .privateKey(key)
        app.http.client.configuration.tlsConfiguration = clientConfig
        app.http.client.configuration.maximumUsesPerConnection = 1
        
        app.environment.arguments = ["serve"]
        
        app.get("hello") { req in
            "world"
        }
        
        try app.start()
        
        XCTAssertNotNil(app.http.server.shared.localAddress)
        guard let localAddress = app.http.server.shared.localAddress,
              let ip = localAddress.ipAddress,
              let port = localAddress.port else {
            XCTFail("couldn't get ip/port from \(app.http.server.shared.localAddress.debugDescription)")
            return
        }
        
        /// Make a regular request
        let a = try app.http.client.shared.execute(
            request: try HTTPClient.Request(
                url: "http://\(ip):\(port)/hello",
                method: .GET
            )
        ).wait()
        XCTAssertEqual(a.headers[.server], ["Old"])
        XCTAssertEqual(a.body, ByteBuffer(string: "world"))
        
        /// Configure server name without stopping the server
        app.http.server.configuration.serverName = "New"
        /// Configure TLS without stopping the server
        var serverConfig = TLSConfiguration.makeServerConfiguration(certificateChain: [.certificate(cert)], privateKey: .privateKey(key))
        serverConfig.certificateVerification = .noHostnameVerification
        
        app.http.server.configuration.tlsConfiguration = serverConfig
        app.http.server.configuration.customCertificateVerifyCallback = { @Sendable peerCerts, successPromise in
            /// This lies and accepts the above cert, which has actually expired.
            XCTAssertEqual(peerCerts, [cert])
            successPromise.succeed(.certificateVerified)
        }
        
        /// Make a TLS request this time around
        let b = try app.http.client.shared.execute(
            request: try HTTPClient.Request(
                url: "https://\(ip):\(port)/hello",
                method: .GET
            )
        ).wait()
        XCTAssertEqual(b.headers[.server], ["New"])
        XCTAssertEqual(b.body, ByteBuffer(string: "world"))
        
        /// Non-TLS request should now fail
        XCTAssertThrowsError(try app.http.client.shared.execute(
            request: try HTTPClient.Request(
                url: "http://\(ip):\(port)/hello",
                method: .GET
            )
        ).wait()) { error in
            XCTAssertEqual(error as? HTTPClientError, HTTPClientError.remoteConnectionClosed)
        }
    }
    
    func testConfigurationHasActualPortAfterStart() throws {
        app.environment.arguments = ["serve"]
        app.http.server.configuration.port = 0
        try app.start()

        XCTAssertNotEqual(app.http.server.configuration.port, 0)
        XCTAssertEqual(app.http.server.configuration.port, app.http.server.shared.localAddress?.port)
    }
    
    override class func setUp() {
        XCTAssertTrue(isLoggingConfigured)
    }
}

extension Application.Servers.Provider {
    static var custom: Self {
        .init {
            $0.servers.use { $0.customServer }
        }
    }
}

extension Application {
    struct Key: StorageKey {
        typealias Value = CustomServer
    }
    
    var customServer: CustomServer {
        if let existing = self.storage[Key.self] {
            return existing
        } else {
            let new = CustomServer()
            self.storage[Key.self] = new
            return new
        }
    }
}

final class CustomServer: Server, Sendable {
    let didStart: NIOLockedValueBox<Bool>
    let didShutdown: NIOLockedValueBox<Bool>
    var onShutdown: EventLoopFuture<Void> {
        fatalError()
    }
    
    init() {
        self.didStart = .init(false)
        self.didShutdown = .init(false)
    }
    
    func start(address: BindAddress?) throws {
        self.didStart.withLockedValue { $0 = true }
    }
    
    func start(address: BindAddress?) async throws {
        self.didStart.withLockedValue { $0 = true }
    }
    
    func shutdown() {
        self.didShutdown.withLockedValue { $0 = true }
    }
    
    func shutdown() async {
        self.didShutdown.withLockedValue { $0 = true }
    }
}

private extension ByteBuffer {
    init?(base64String: String) {
        guard let decoded = Data(base64Encoded: base64String) else { return nil }
        var buffer = ByteBufferAllocator().buffer(capacity: decoded.count)
        buffer.writeBytes(decoded)
        self = buffer
    }
}<|MERGE_RESOLUTION|>--- conflicted
+++ resolved
@@ -1,13 +1,4 @@
-<<<<<<< HEAD
-=======
-#if !canImport(Darwin)
-#if compiler(>=6.0)
 import Dispatch
-#else
-@preconcurrency import Dispatch
-#endif
-#endif
->>>>>>> 7aa836b7
 import Foundation
 import Vapor
 import XCTest
@@ -641,11 +632,7 @@
         
         app.get("compressed") { _ in compressiblePayload }
         
-<<<<<<< HEAD
-        try app.server.start()
-=======
         try await app.server.start(address: nil)
->>>>>>> 7aa836b7
         
         XCTAssertNotNil(app.http.server.shared.localAddress)
         guard let localAddress = app.http.server.shared.localAddress,
@@ -684,11 +671,7 @@
         XCTAssertNotEqual(supportedCompressedResponse.headers.first(name: .contentLength), "\(compressiblePayload.count)")
         XCTAssertEqual(supportedCompressedResponse.body?.string, compressiblePayload)
         
-<<<<<<< HEAD
-        await app.shutdown()
-=======
         await app.server.shutdown()
->>>>>>> 7aa836b7
     }
     
     func testRequestBodyStreamGetsFinalisedEvenIfClientAbandonsConnection() throws {
