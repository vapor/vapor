--- conflicted
+++ resolved
@@ -2,126 +2,7 @@
 import XCTest
 
 class ApplicationTests: XCTestCase {
-<<<<<<< HEAD
-    func testStub() {
-=======
-    func testContent() throws {
-        let app = try Application()
-        let req = Request(using: app)
-        req.http.body = """
-        {
-            "hello": "world"
-        }
-        """.convertToHTTPBody()
-        req.http.contentType = .json
-        try XCTAssertEqual(req.content.get(at: "hello").wait(), "world")
-    }
-
-    func testComplexContent() throws {
-        // http://adobe.github.io/Spry/samples/data_region/JSONDataSetSample.html
-        let complexJSON = """
-        {
-            "id": "0001",
-            "type": "donut",
-            "name": "Cake",
-            "ppu": 0.55,
-            "batters":
-                {
-                    "batter":
-                        [
-                            { "id": "1001", "type": "Regular" },
-                            { "id": "1002", "type": "Chocolate" },
-                            { "id": "1003", "type": "Blueberry" },
-                            { "id": "1004", "type": "Devil's Food" }
-                        ]
-                },
-            "topping":
-                [
-                    { "id": "5001", "type": "None" },
-                    { "id": "5002", "type": "Glazed" },
-                    { "id": "5005", "type": "Sugar" },
-                    { "id": "5007", "type": "Powdered Sugar" },
-                    { "id": "5006", "type": "Chocolate with Sprinkles" },
-                    { "id": "5003", "type": "Chocolate" },
-                    { "id": "5004", "type": "Maple" }
-                ]
-        }
-        """
-        let app = try Application()
-        let req = Request(using: app)
-        req.http.body = complexJSON.convertToHTTPBody()
-        req.http.contentType = .json
-
-        try XCTAssertEqual(req.content.get(at: "batters", "batter", 1, "type").wait(), "Chocolate")
-    }
-
-    func testQuery() throws {
-        let app = try Application()
-        let req = Request(using: app)
-        req.http.contentType = .json
-        var comps = URLComponents()
-        comps.query = "hello=world"
-        req.http.url = comps.url!
-        try XCTAssertEqual(req.query.get(String.self, at: "hello"), "world")
-    }
-
-
-    func testParameter() throws {
-        let app = try Application.runningTest(port: 8081) { router in
-            router.get("hello", String.parameter) { req in
-                return try req.parameters.next(String.self)
-            }
-            
-            router.get("raw", String.parameter, String.parameter) { req in
-                return req.parameters.rawValues(for: String.self)
-            }
-        }
-
-        try app.clientTest(.GET, "/hello/vapor", equals: "vapor")
-        try app.clientTest(.POST, "/hello/vapor") { res in
-            XCTAssertEqual(res.http.status, .notFound)
-        }
-        
-        try app.clientTest(.GET, "/raw/vapor/development", equals: "[\"vapor\",\"development\"]")
-    }
-
-    func testJSON() throws {
-        let app = try Application.runningTest(port: 8082) { router in
-            router.get("json") { req in
-                return ["foo": "bar"]
-            }
-        }
-
-        let expected = """
-        {"foo":"bar"}
-        """
-        try app.clientTest(.GET, "/json", equals: expected)
-    }
-
-    func testGH1537() throws {
-        let app = try Application.runningTest(port: 8083) { router in
-            router.get("todos") { req in
-                return "hi"
-            }
-        }
-
-        try app.clientTest(.GET, "/todos?a=b", equals: "hi")
-
-        DispatchQueue.global().asyncAfter(deadline: DispatchTime.now() + 1) {
-            print("stop")
-            try! app.runningServer!.close().wait()
-        }
-
-        try app.runningServer!.onClose.wait()
-    }
-
-    func testGH1534() throws {
-        let data = """
-        {"name":"hi","bar":"asdf"}
-        """
->>>>>>> 26d68063
-        
-    }
+    func testStub() { }
 //    func testContent() throws {
 //        let app = try Application()
 //        let req = Request(using: app)
