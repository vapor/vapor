--- conflicted
+++ resolved
@@ -784,11 +784,8 @@
     
     
     static let allTests = [
-<<<<<<< HEAD
-        ("testDotEnvRead", testDotEnvRead)
-=======
         ("testApplicationStop", testApplicationStop),
->>>>>>> 0162e5fa
+        ("testDotEnvRead", testDotEnvRead),
     ]
 //
 //    static let allTests = [
