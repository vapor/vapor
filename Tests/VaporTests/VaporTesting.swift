--- conflicted
+++ resolved
@@ -56,9 +56,6 @@
             }
         }
     }
-<<<<<<< HEAD
-}
-=======
 
     @Test
     func withAppConfiguration() async throws {
@@ -81,6 +78,4 @@
             }
         }
     }
-}
-#endif
->>>>>>> 4014016a
+}