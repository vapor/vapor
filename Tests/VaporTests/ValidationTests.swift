--- conflicted
+++ resolved
@@ -16,8 +16,6 @@
                 "name": "Zizek",
                 "age": 3
             },
-<<<<<<< HEAD
-            "isAdmin": true,
             "hobbies": [
                 {
                     "title": "Football"
@@ -26,10 +24,8 @@
                     "title": "Computer science"
                 }
             ]
-=======
             "favoritePet": null,
             "isAdmin": true
->>>>>>> 7d1e0b16
         }
         """
         let validUrl: URI = "https://tanner.xyz/user?name=Tanner&age=24&gender=male&email=me@tanner.xyz&luckyNumber=5&profilePictureURL=https://foo.jpg&preferredColors=[blue]&pet[name]=Zizek&pet[age]=3&isAdmin=true"
@@ -131,15 +127,11 @@
             XCTAssertEqual("\(error)",
                            "isAdmin is not a(n) Bool")
         }
-<<<<<<< HEAD
+        XCTAssertThrowsError(try User.validate(query: invalidPetBool)) { error in
+            XCTAssertEqual("\(error)",
+                       "isAdmin is not a(n) Bool")
+        }
         let invalidNestedArray = """
-=======
-        XCTAssertThrowsError(try User.validate(query: invalidPetBool)) { error in
-            XCTAssertEqual("\(error)",
-                       "isAdmin is not a(n) Bool")
-        }
-        let validOptionalFavoritePet = """
->>>>>>> 7d1e0b16
         {
             "name": "Tanner",
             "age": 24,
@@ -152,7 +144,6 @@
                 "name": "Zizek",
                 "age": 3
             },
-<<<<<<< HEAD
             "isAdmin": true,
             "hobbies": [
                 {
@@ -163,12 +154,11 @@
                 }
             ]
         }
-        """
         XCTAssertThrowsError(try User.validate(json: invalidNestedArray)) { error in
             XCTAssert("\(error)".contains("Index 0 title contains '€' (allowed: whitespace, A-Z, a-z, 0-9)"))
             XCTAssert("\(error)".contains("Index 1 title is less than minimum of 5 character(s)"))
             XCTAssertEqual("\(error)", "hobbies Index 0 title contains '€' (allowed: whitespace, A-Z, a-z, 0-9) and Index 1 title is less than minimum of 5 character(s)")
-=======
+        let validOptionalFavoritePet = """
             "favoritePet": {
                 "name": "Zizek",
                 "age": 3
@@ -207,7 +197,6 @@
         XCTAssertThrowsError(try User.validate(query: invalidOptionalFavoritePetUrl)) { error in
             XCTAssertEqual("\(error)",
                            "favoritePet name contains '!' (allowed: whitespace, A-Z, a-z, 0-9)")
->>>>>>> 7d1e0b16
         }
     }
     
