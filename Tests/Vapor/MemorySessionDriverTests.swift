//
//  MemorySessionDriverTests.swift
//  Vapor
//
//  Created by James Richard on 3/4/16.
//

import XCTest
@testable import Vapor

class MemorySessionDriverTests: XCTestCase {
    var application = Application()
<<<<<<< HEAD

    static var allTests: [(String, MemorySessionDriverTests -> () throws -> Void)] {
=======
    
    var identifier = "baz"
    static var allTests : [(String, MemorySessionDriverTests -> () throws -> Void)] {
>>>>>>> b3fe3297
        return [
           ("testValueForKey_onNonExistantSession_isNil", testValueForKey_onNonExistantSession_isNil),
           ("testValueForKey_onExistingSession_onNonExistingKey_isNil", testValueForKey_onExistingSession_onNonExistingKey_isNil),
           ("testValueForKey_onExistingSession_onExistingKey_isKeyValue", testValueForKey_onExistingSession_onExistingKey_isKeyValue),
           ("testSetValueForKey_setsValueCorrectly", testSetValueForKey_setsValueCorrectly),
           ("testSetValueForKey_withExistingValue_overwritesValueCorrectly", testSetValueForKey_withExistingValue_overwritesValueCorrectly),
           ("testSetValueForKey_withExistingValue_toNilErasesValue", testSetValueForKey_withExistingValue_toNilErasesValue),
           ("testDestroySession_removesSession", testDestroySession_removesSession)
        ]
    }

    // MARK: - Obtaining Values
    func testValueForKey_onNonExistantSession_isNil() {
        let subject = MemorySessionDriver(application: application)
        _ = Session(identifier: identifier, driver: subject)
        XCTAssertNil(subject.valueFor(key: "foo", identifier: identifier))
    }

    func testValueForKey_onExistingSession_onNonExistingKey_isNil() {
        let subject = MemorySessionDriver(application: application)
        _ = Session(identifier: identifier, driver: subject)
        subject.sessions = ["baz": [:]]
        XCTAssertNil(subject.valueFor(key: "foo", identifier: identifier))
    }

    func testValueForKey_onExistingSession_onExistingKey_isKeyValue() {
        let subject = MemorySessionDriver(application: application)
        _ = Session(identifier: identifier, driver: subject)
        subject.sessions = ["baz": ["foo":"bar"]]
        XCTAssertEqual(subject.valueFor(key: "foo", identifier: identifier), "bar")
    }

    // MARK: - Setting Values
    func testSetValueForKey_setsValueCorrectly() {
        let subject = MemorySessionDriver(application: application)
        let _ = Session(identifier: identifier, driver: subject)
        subject.set("foo", forKey: "bar", identifier: identifier)
        XCTAssertEqual(subject.sessions["baz"]?["bar"], "foo")
    }

    func testSetValueForKey_withExistingValue_overwritesValueCorrectly() {
        let subject = MemorySessionDriver(application: application)
        let _ = Session(identifier: identifier, driver: subject)
        subject.sessions = ["baz":["bar":"foo"]]
        subject.set("frob", forKey: "bar", identifier: identifier)
        XCTAssertEqual(subject.sessions["baz"]?["bar"], "frob")
    }

    func testSetValueForKey_withExistingValue_toNilErasesValue() {
        let subject = MemorySessionDriver(application: application)
        let _ = Session(identifier: identifier, driver: subject)
        subject.sessions = ["baz":["bar":"foo"]]
        subject.set(nil, forKey: "bar", identifier: identifier)
        XCTAssertNil(subject.sessions["baz"]?["bar"])
    }

    // MARK: - Destroying

    func testDestroySession_removesSession() {
        let subject = MemorySessionDriver(application: application)
        subject.sessions = ["baz":["bar":"foo"], "frob": [:]]
        let _ = Session(identifier: identifier, driver: subject)
        subject.destroy(identifier)

        guard subject.sessions["frob"] != nil else {
            XCTFail("Session was unexpectedly removed")
            return
        }

        XCTAssertEqual(subject.sessions["frob"]!, [String: String]())
    }
}<|MERGE_RESOLUTION|>--- conflicted
+++ resolved
@@ -10,14 +10,9 @@
 
 class MemorySessionDriverTests: XCTestCase {
     var application = Application()
-<<<<<<< HEAD
 
+    var identifier = "baz"
     static var allTests: [(String, MemorySessionDriverTests -> () throws -> Void)] {
-=======
-    
-    var identifier = "baz"
-    static var allTests : [(String, MemorySessionDriverTests -> () throws -> Void)] {
->>>>>>> b3fe3297
         return [
            ("testValueForKey_onNonExistantSession_isNil", testValueForKey_onNonExistantSession_isNil),
            ("testValueForKey_onExistingSession_onNonExistingKey_isNil", testValueForKey_onExistingSession_onNonExistingKey_isNil),
