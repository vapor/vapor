--- conflicted
+++ resolved
@@ -7,19 +7,11 @@
 
 class LeafTests: XCTestCase {
     var renderer: LeafRenderer!
-<<<<<<< HEAD
     var queue: DispatchQueue!
 
     override func setUp() {
+        self.queue = DispatchQueue(label: "codes.vapor.leaf.test")
         self.renderer = LeafRenderer.makeTestRenderer(on: queue)
-        self.queue = DispatchQueue(label: "codes.vapor.leaf.test")
-=======
-    var queue: Context!
-
-    override func setUp() {
-        self.queue = EventLoop(queue: DispatchQueue(label: "codes.vapor.leaf.test"))
-        self.renderer = LeafRenderer.makeTestRenderer(context: queue)
->>>>>>> 503de6b0
     }
 
     func testRaw() throws {
@@ -338,19 +330,11 @@
         Content: <p>Nested!</p>
         """
 
-<<<<<<< HEAD
         let config = LeafConfig(fileReaderFactory: { _ in
             return preloaded
         })
         
         let renderer = LeafRenderer(config: config, on: queue)
-=======
-        let config = LeafConfig(tags: defaultTags) { _ in
-            return preloaded
-        }
-        
-        let renderer = LeafRenderer(config: config, context: queue)
->>>>>>> 503de6b0
         try XCTAssertEqual(renderer.render(template, context: .dictionary([:])).blockingAwait(), expected)
     }
 
@@ -364,25 +348,18 @@
             }
         }
 
-<<<<<<< HEAD
         let container = BasicContainer(config: Config(), environment: .development, services: services, on: queue)
-=======
-        let container = BasicContext(services: services)
->>>>>>> 503de6b0
 
         let config = try container.make(LeafConfig.self, for: XCTest.self)
-        let view = LeafRenderer(config: config, context: queue)
+        let view = LeafRenderer(config: config, on: queue)
 
         struct TestContext: Encodable {
             var name = "test"
         }
-<<<<<<< HEAD
+        
         let rendered = try view.make(
             "foo", context: TestContext()
         ).blockingAwait()
-=======
-        let rendered = try view.make("foo", context: TestContext()).blockingAwait()
->>>>>>> 503de6b0
 
         let expected = """
         Test file name: "/foo.leaf"
