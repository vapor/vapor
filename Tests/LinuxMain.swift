--- conflicted
+++ resolved
@@ -5,17 +5,14 @@
 @testable import CryptoTests
 @testable import DebuggingTests
 @testable import HTTPTests
+@testable import HTTP2Tests
 @testable import JWTTests
 @testable import LeafTests
 @testable import MultipartTests
 @testable import MySQLTests
+@testable import PufferfishTests
 @testable import RandomTests
-<<<<<<< HEAD
-@testable import PufferfishTests
-@testable import HTTP2Tests
-=======
 @testable import RedisTests
->>>>>>> fc0e392a
 @testable import RoutingTests
 @testable import ServiceTests
 @testable import TLSTests
@@ -61,18 +58,15 @@
     // MySQL
     testCase(MySQLTests.allTests),
 
+    // Pufferfish
+    testCase(PufferfishTests.allTests),
+  
     // Random
     testCase(RandomTests.allTests),
 
-<<<<<<< HEAD
-    // Pufferfish
-    testCase(PufferfishTests.allTests),
-
-=======
     // Redis
     testCase(RedisTests.allTests),
     
->>>>>>> fc0e392a
     // Routing
     testCase(RouterTests.allTests),
 
